--- conflicted
+++ resolved
@@ -101,11 +101,6 @@
     if os.path.exists(os.path.join(pyroot_path, qt5_zip)):
         wget_str = ''
     else:
-<<<<<<< HEAD
-        wget_str = 'wget --output-document=%s http://download.qt-project.org/official_releases/qt/%s/%s/single/%s;' %\
-                    (qt5_zip, QT_VERSION[0:3], QT_VERSION, qt5_zip)
-    
-=======
         if use_wget:
             wget_str = 'wget --output-document=%s \"http://download.qt.io/official_releases/qt/%s/%s/single/%s\";' %\
                         (qt5_zip, QT_VERSION[0:3], QT_VERSION, qt5_zip)
@@ -115,7 +110,6 @@
                                             (QT_VERSION[0:3], QT_VERSION, qt5_zip)
         print(wget_str)
 
->>>>>>> bc399500
     if os.path.exists(os.path.join(pyroot_path, qt5_src_path)):
         extract_str = ''
     else:
@@ -236,12 +230,7 @@
     sipBuild()
 # end def
 
-<<<<<<< HEAD
-def get_pyqt5(pyroot_path, qt5_path, is_static=False):
-    global PYQT5_VERSION
-=======
 def get_pyqt5(pyroot_path, qt5_path, is_static=False, dev=False, use_wget=False):
->>>>>>> bc399500
     qmake_path = os.path.join(qt5_path, 'bin', 'qmake')
     static_str = '--static' if is_static else ''
     if dev:
@@ -253,11 +242,7 @@
         pyqt5_str = 'PyQt-gpl-%s' % (PYQT5_VERSION)
         pyqt5_zip = '%s.tar.gz' % (pyqt5_str)
         pyqturl = 'http://sourceforge.net/projects/pyqt/files/PyQt5/PyQt-%s/%s' %\
-<<<<<<< HEAD
-                        (PYQT5_VERSION, pyqt5_zip)
-=======
                     (PYQT5_VERSION, pyqt5_zip)
->>>>>>> bc399500
 
     if os.path.exists(os.path.join(pyroot_path, pyqt5_zip)):
         wget_str = ''

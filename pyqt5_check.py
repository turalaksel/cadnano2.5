# -*- coding: utf-8 -*-
"""
script for downloading and installing Qt5, sip, and PyQt5 into python
environment.  This is tested primarily in virtualenv using virtualenvwrapper
on OS X and Linux.  Uses wget on Linux and curl on OS X

For OS X you need Xcode installed


Files get placed in your virtualenv root path which
is at:

    distutils.sysconfig.BASE_PREFIX

Be sure to create your virtualenv with

    mkvirtualenv --always-copy <myenv>

or

    virtualenv --always-copy <myenv>

where <myenv> is the name you want for the environment
since sip needs to copy sip.h to your includes directory

Running:

    python pyqt5_check.py

Should be all you need to do.

If something goes wrong mid-installing, this doesn't yet recover cleanly
so you might try deleting the '*.tar.gz' files and extracted folders and trying
again if you don't have write permissions correct and are installing at the
system level and say need to run:

    sudo python pyqt5_check.py


Advanced stuff Moving Qt installs around

https://code.qt.io/cgit/installer-framework/installer-framework.git/tree/src/libs/installer/resources/files-to-patch-macx-emb-arm-qt5

and

https://code.qt.io/cgit/installer-framework/installer-framework.git/tree/src/libs/installer/qtpatch.cpp

In order to move Qt5 installation around you need to rewrite path strings in the
build binaries.  These files are:

    bin/qmake
    bin/lrelease
    bin/qdoc

    *.la
    *.prl
    *.pc
    *.pri
    *.cmake

So when you build the reference Qt, make the path crazy long so that the
patched strings will always be shorter and you can pad with zeros
"""

import sys
import distutils.sysconfig
import os
import subprocess
from subprocess import PIPE, Popen
import platform
import shutil

# QT_VERSION = '5.5.0'
QT_VERSION = '5.5.1'
# SIP_VERSION = '4.16.4'
SIP_VERSION = '4.16.9'
PYQT5_VERSION = '5.5'
# PYQT5_VERSION = '5.5.1'

def get_qt5(pyroot_path, qt5_path, is_static=False, clean=False, use_wget=False):
    """
    """

    qt5_zip = 'qt-everywhere-opensource-src-%s.tar.gz' % (QT_VERSION)
    qt5_src_path = 'qt-everywhere-opensource-src-%s' % (QT_VERSION)

    if clean:
        try:
            os.remove(os.path.join(pyroot_path, qt5_zip))
        except:
            pass
        shutil.rmtree(os.path.join(pyroot_path, qt5_src_path),
                        ignore_errors=True)
        shutil.rmtree(qt5_path, ignore_errors=True)

    static_str = '-static' if is_static else ''
    if os.path.exists(os.path.join(qt5_path, 'bin', 'qmake')):
        print("Already have Qt5")
        return

    if os.path.exists(os.path.join(pyroot_path, qt5_zip)):
        wget_str = ''
    else:
<<<<<<< HEAD
        if use_wget:
            wget_str = 'wget --output-document=%s \"http://download.qt.io/official_releases/qt/%s/%s/single/%s\";' %\
                        (qt5_zip, QT_VERSION[0:3], QT_VERSION, qt5_zip)
        else:
            # Qt has a redirect so use -L for curl
            wget_str = 'curl -L -O \"http://download.qt.io/official_releases/qt/%s/%s/single/%s\";' %\
                                            (QT_VERSION[0:3], QT_VERSION, qt5_zip)
        print(wget_str)
=======
        wget_str = 'wget --output-file=%s http://download.qt-project.org/official_releases/qt/%s/%s/single/%s;' %\
                    (qt5_zip, QT_VERSION[0:3], QT_VERSION, qt5_zip)
>>>>>>> 6c3d4964

    if os.path.exists(os.path.join(pyroot_path, qt5_src_path)):
        extract_str = ''
    else:
        extract_str = 'tar -xzf %s;' % (qt5_zip)

    cd_str = 'cd %s;' % (qt5_src_path)
    mkdir_str = 'mkdir -p build; cd build;'
    if sys.platform in ['linux', 'Linux']:
        config_str = '../configure %s ' % (static_str) +\
            '-opensource -prefix %s -confirm-license ' % (qt5_path) +\
            '-optimized-qmake -c++11 -system-sqlite ' +\
            '-no-pulseaudio -nomake examples -qt-xcb -no-xcb-xlib '
    else:
        # Get the OS X SDK
        macsdk = "xcodebuild -showsdks | awk '/^$/{p=0};p; /OS X SDKs:/{p=1}' | tail -1 | cut -f3"
        xcb_proc = Popen(['xcodebuild', '-showsdks'], stdout=PIPE)
        awk_proc = Popen(['awk', '/^$/{p=0};p; /OS X SDKs:/{p=1}'], stdin=xcb_proc.stdout, stdout=PIPE)
        tail_proc = Popen(['tail', '-1'], stdin=awk_proc.stdout, stdout=PIPE)
        cut_proc = Popen(['cut', '-f3'], stdin=tail_proc.stdout, stdout=PIPE)
        xcb_proc.stdout.close() # enable write error
        awk_proc.stdout.close() # enable write error
        tail_proc.stdout.close() # enable write error
        out, err = cut_proc.communicate()
        if not isinstance(out, str):
            # output of communicate is bytes
            macsdk_str = out.decode('utf-8').strip()
        else:
            macsdk_str = out.strip()

        config_str = '../configure %s ' % (static_str) +\
            '-opensource -prefix %s -confirm-license ' % (qt5_path) +\
            '-optimized-qmake -c++11 -system-sqlite %s ' % (macsdk_str) +\
            '-no-glib -no-alsa -no-gtkstyle -no-pulseaudio -no-xcb-xlib ' +\
            '-no-xinput2 -nomake examples '
            # removed no debus for os x

    config_str += \
        '-skip qtactiveqt -skip qtandroidextras -skip qtconnectivity ' +\
        '-skip qtdeclarative -skip qtdoc -skip qtenginio ' +\
        '-skip qtgraphicaleffects -skip qtlocation -skip qtquick1 ' +\
        '-skip qtquickcontrols -skip qtscript -skip qtsensors ' +\
        '-skip qtserialport -skip qttools -skip qttranslations ' +\
        '-skip qtwebkit -skip qtwebkit-examples -skip qtwinextras ' +\
        '-skip qtxmlpatterns -skip qtwebchannel '
    if sys.platform in ['linux', 'Linux']:
        config_str += '-skip qtmacextras;'
    else:
        config_str += '-skip qtx11extras;'

    print(config_str)

    def qt5Build():
        print("Building qt5")
        qt_cmds = ['%s %s %s %s %s make -j4; make install' %\
                    (   wget_str,
                        extract_str,
                        cd_str,
                        mkdir_str,
                        config_str
                    )]
        qt5build = subprocess.Popen(qt_cmds, shell=True,
                                        cwd=pyroot_path)
        qt5build.wait()
    qt5Build()
# end def

def get_sip(pyroot_path, is_static=False, dev=False, use_wget=False):
    """
    sip copies sip.h to your python include path
    distutils.sysconfig.get_python_inc(prefix=sys.prefix))
    so if using virtualenv you need to make it with

    mkvirtualenv --always-copy in order to get write
    access
    to prevent issues with write access to the includes directory
    """
    static_str = '--static' if is_static else ''
    if dev:
        sip_str = "sip-4.17-snapshot-9102d6c3daf0"
        sip_zip = '%s.tar.gz' % (sip_str)
        sip_url = "https://www.riverbankcomputing.com/static/Downloads/sip4/%s" % (sip_zip)
    else:
        sip_str = 'sip-%s' % (SIP_VERSION)
        sip_zip = '%s.tar.gz' % (sip_str)

    if os.path.exists(os.path.join(pyroot_path, sip_zip)):
        wget_str = ''
    else:
        if dev:
            if use_wget:
                wget_str = "wget %s;" % (sip_url)
            else:
                wget_str = "curl -L -O %s;" % (sip_url)
        else:
            if use_wget:
                wget_str = 'wget http://sourceforge.net/projects/pyqt/files/sip/%s/%s;' %\
                        (sip_str, sip_zip)
            else:
                wget_str = 'curl -L -O http://sourceforge.net/projects/pyqt/files/sip/%s/%s;' %\
                                    (sip_str, sip_zip)
    extract_str = 'tar -xzf %s;' % (sip_zip)
    cd_str = 'cd %s;' % (sip_str)
    config_str = 'python configure.py %s ' % static_str +\
                '--incdir=%s;' % (distutils.sysconfig.get_python_inc(prefix=sys.prefix))
    make_str = 'make; make install'

    def sipBuild():
        print("Building sip")
        qt_cmds = ['%s %s %s %s make -j2; make install;' %\
                    (   wget_str,
                        extract_str,
                        cd_str,
                        config_str
                    )]
        sipbuild = subprocess.Popen(qt_cmds, shell=True,
                                        cwd=pyroot_path)
        sipbuild.wait()
    sipBuild()
# end def

def get_pyqt5(pyroot_path, qt5_path, is_static=False, dev=False, use_wget=False):
    qmake_path = os.path.join(qt5_path, 'bin', 'qmake')
    static_str = '--static' if is_static else ''
    if dev:
        dev_str = "5.5.1-snapshot-13f9ece29d02"
        pyqt5_str = 'PyQt-gpl-%s' % (dev_str)
        pyqt5_zip = '%s.tar.gz' % (pyqt5_str)
        pyqturl = "https://www.riverbankcomputing.com/static/Downloads/PyQt5/%s" % (pyqt5_zip)
    else:
        pyqt5_str = 'PyQt-gpl-%s' % (PYQT5_VERSION)
        pyqt5_zip = '%s.tar.gz' % (pyqt5_str)
        pyqturl = 'http://sourceforge.net/projects/pyqt/files/PyQt5/PyQt-%s/%s' %\
                    (PYQT5_VERSION, pyqt5_zip)

    if os.path.exists(os.path.join(pyroot_path, pyqt5_zip)):
        wget_str = ''
    else:
        if use_wget:
            wget_str = 'wget %s;' % (pyqturl)
        else:
            wget_str = 'curl -L -O %s;' % (pyqturl)

    extract_str = 'tar -xzf %s;' % (pyqt5_zip)
    cd_str = 'cd %s;' % pyqt5_str
    config_str = 'python configure.py --verbose ' +\
        '--confirm-license %s ' % (static_str) +\
        '--qmake=%s ' % (qmake_path) +\
        '--no-designer-plugin --no-qml-plugin --no-qsci-api ' +\
        '--enable=QtCore --enable=QtGui --enable=QtSvg --enable=QtOpenGL ' +\
        '--enable=QtWidgets --enable=QtPrintSupport --enable=QtTest '
    if sys.platform in ['linux', 'linux']:
        config_str += '--enable=QtX11Extras;'
    else:
        config_str += '--enable=QtMacExtras --no-python-dbus;'

    def pyqt5Build():
        print("Building PyQt5")
        qt_cmds = ['%s %s %s %s make -j2; make install;' %\
                    (   wget_str,
                        extract_str,
                        cd_str,
                        config_str
                    )]
<<<<<<< HEAD
        # print(qt_cmds)
=======
>>>>>>> 6c3d4964
        pyqt5build = subprocess.Popen(qt_cmds, shell=True,
                                        cwd=pyroot_path)
        pyqt5build.wait()
    pyqt5Build()
# end def

"""
http://qt-project.org/doc/qt-5/qt-conf.html
"""

def checker(do_clean_qt=False, is_static=False):
    try:
        if do_clean_qt:
            raise OSError("Just jumping out of this block for cleaning")
        import PyQt5
        print("Import success! No need to do anything")
    except:
        print("Need to install PyQt5")
        if not platform.system() in ['Linux', 'Darwin']:
            raise OSError("Download PyQt5 installer from Riverbank software")
        else:
            print("OS is Linux or Mac")
<<<<<<< HEAD
            if sys.platform in ['linux', 'Linux']:
                use_wget = True    # use wget on Linux
            else:
                use_wget = False    # use curl on OS X

=======
>>>>>>> 6c3d4964
            try:
                pyroot_path = distutils.sysconfig.BASE_PREFIX
            except:
                vinfo = sys.version_info
                print("Probably running python 2: {}.{}".format(vinfo[0], vinfo[1]))
                pyroot_path = distutils.sysconfig.PREFIX
<<<<<<< HEAD

            print("the pypath is ", pyroot_path)
=======
>>>>>>> 6c3d4964
            qt5_path = os.path.join(pyroot_path, 'Qt%s' % (QT_VERSION[0:3]) )
            clean = False
            get_qt5(pyroot_path, qt5_path,
                        is_static=is_static,
                        clean=do_clean_qt,
                        use_wget=use_wget)
            try:
                import sip
            except:
                get_sip(pyroot_path,
                        is_static=is_static,
                        use_wget=use_wget)
            get_pyqt5(pyroot_path, qt5_path,
                                    is_static=is_static,
                                    use_wget=use_wget)
# end def

if __name__ == '__main__':
    import argparse
    parser = argparse.ArgumentParser()
    parser.add_argument("--cleanqt",
                        help="clean up the Qt install",
                        action="store_true")
    parser.add_argument("--static",
                        help="build Qt statically",
                        action="store_true")
    parser.add_argument("--dev",
                        help="use development versions of PyQt5 and SIP hardcoded here",
                        action="store_true")
    args = parser.parse_args()
    if args.cleanqt:
        print("Removing Qt5 files and redownloading if necessary")
    if args.static:
        print("Doing a static Qt5/PyQt5 build")
    checker(do_clean_qt=args.cleanqt, is_static=args.static)<|MERGE_RESOLUTION|>--- conflicted
+++ resolved
@@ -101,7 +101,6 @@
     if os.path.exists(os.path.join(pyroot_path, qt5_zip)):
         wget_str = ''
     else:
-<<<<<<< HEAD
         if use_wget:
             wget_str = 'wget --output-document=%s \"http://download.qt.io/official_releases/qt/%s/%s/single/%s\";' %\
                         (qt5_zip, QT_VERSION[0:3], QT_VERSION, qt5_zip)
@@ -110,10 +109,6 @@
             wget_str = 'curl -L -O \"http://download.qt.io/official_releases/qt/%s/%s/single/%s\";' %\
                                             (QT_VERSION[0:3], QT_VERSION, qt5_zip)
         print(wget_str)
-=======
-        wget_str = 'wget --output-file=%s http://download.qt-project.org/official_releases/qt/%s/%s/single/%s;' %\
-                    (qt5_zip, QT_VERSION[0:3], QT_VERSION, qt5_zip)
->>>>>>> 6c3d4964
 
     if os.path.exists(os.path.join(pyroot_path, qt5_src_path)):
         extract_str = ''
@@ -278,10 +273,7 @@
                         cd_str,
                         config_str
                     )]
-<<<<<<< HEAD
         # print(qt_cmds)
-=======
->>>>>>> 6c3d4964
         pyqt5build = subprocess.Popen(qt_cmds, shell=True,
                                         cwd=pyroot_path)
         pyqt5build.wait()
@@ -304,25 +296,19 @@
             raise OSError("Download PyQt5 installer from Riverbank software")
         else:
             print("OS is Linux or Mac")
-<<<<<<< HEAD
             if sys.platform in ['linux', 'Linux']:
                 use_wget = True    # use wget on Linux
             else:
                 use_wget = False    # use curl on OS X
 
-=======
->>>>>>> 6c3d4964
             try:
                 pyroot_path = distutils.sysconfig.BASE_PREFIX
             except:
                 vinfo = sys.version_info
                 print("Probably running python 2: {}.{}".format(vinfo[0], vinfo[1]))
                 pyroot_path = distutils.sysconfig.PREFIX
-<<<<<<< HEAD
 
             print("the pypath is ", pyroot_path)
-=======
->>>>>>> 6c3d4964
             qt5_path = os.path.join(pyroot_path, 'Qt%s' % (QT_VERSION[0:3]) )
             clean = False
             get_qt5(pyroot_path, qt5_path,

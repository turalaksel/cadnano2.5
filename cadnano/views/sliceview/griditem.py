from PyQt5.QtCore import QPointF
from PyQt5.QtGui import QFont, QPainterPath
from PyQt5.QtWidgets import QGraphicsEllipseItem, QGraphicsItem, QGraphicsPathItem, QGraphicsRectItem, QGraphicsSimpleTextItem

<<<<<<< HEAD
from cadnano.proxies.cnenum import GridEnum, EnumType
=======
>>>>>>> 7d957640
from cadnano.fileio.lattice import HoneycombDnaPart, SquareDnaPart
from cadnano.gui.palette import getBrushObj, getNoBrush, getNoPen, getPenObj
from cadnano.part.nucleicacidpart import DEFAULT_RADIUS
from cadnano.proxies.cnenum import GridType
from cadnano.views.sliceview import slicestyles as styles


_RADIUS = styles.SLICE_HELIX_RADIUS
_ZVALUE = styles.ZSLICEHELIX + 1
HIGHLIGHT_WIDTH = styles.SLICE_HELIX_MOD_HILIGHT_WIDTH
DELTA = (HIGHLIGHT_WIDTH - styles.SLICE_HELIX_STROKE_WIDTH)/2.


class GridItem(QGraphicsRectItem):
    def __init__(self, part_item, grid_type):
        """Summary

        previous_grid_bounds (tuple):  a tuple corresponding to the bounds of
        the grid.

        Args:
            part_item (TYPE): Description
            grid_type (TYPE): Description
        """
        super(GridItem, self).__init__(parent=part_item)
        self.setFlag(QGraphicsItem.ItemClipsChildrenToShape)

        self._path = None
        self.part_item = part_item
        self._path = QGraphicsPathItem(self)

        self.dots = (styles.DOT_SIZE, styles.DOT_SIZE / 2)
        # self.allow_snap = part_item.window().action_vhelix_snap.isChecked()
        self._draw_gridpoint_coordinates = False
        self.draw_lines = False
        self.points = []
        self.points_dict = dict()
        self.previous_grid_bounds = None
        self.bounds = None
        self.grid_type = None

        self.setPen(getPenObj(styles.GRAY_STROKE, styles.EMPTY_HELIX_STROKE_WIDTH))

        self.setGridType(grid_type)
        self.previous_grid_type = grid_type
    # end def

    def updateGrid(self):
        """Recreates the grid according to the latest part_item outline rect.
        """
        part_item = self.part_item
        part = part_item.part()
        radius = part.radius()
        self.bounds = part_item.bounds()
        self.removePoints()

        self.setRect(self.part_item.outline.rect())
        if self.grid_type == GridEnum.HONEYCOMB:
            self.createHoneycombGrid(part_item, radius, self.bounds)
        elif self.grid_type == GridEnum.SQUARE:
            self.createSquareGrid(part_item, radius, self.bounds)
        else:
            self._path.setPath(QPainterPath())
    # end def

    def setGridType(self, grid_type: EnumType):
        """Sets the grid type. See cadnano.cnenum.GridEnum.

        Args:
            grid_type: NONE, HONEYCOMB, or SQUARE
        """
        self.grid_type = grid_type
        self.updateGrid()
    # end def

    def createHoneycombGrid(self, part_item, radius, bounds):
        """Instantiate an area of griditems arranged on a honeycomb lattice.

        Args:
            part_item (TYPE): Description
            radius (TYPE): Description
            bounds (TYPE): Description

        Returns:
            TYPE: Description
        """
        doLattice = HoneycombDnaPart.latticeCoordToModelXY
        doPosition = HoneycombDnaPart.positionModelToLatticeCoord
        isEven = HoneycombDnaPart.isEvenParity
        x_l, x_h, y_l, y_h = bounds
        x_l = x_l + HoneycombDnaPart.PAD_GRID_XL
        x_h = x_h + HoneycombDnaPart.PAD_GRID_XH
        y_h = y_h + HoneycombDnaPart.PAD_GRID_YL
        y_l = y_l + HoneycombDnaPart.PAD_GRID_YH
        dot_size, half_dot_size = self.dots
        sf = part_item.scale_factor
        points = self.points
        row_l, col_l = doPosition(radius, x_l, -y_l, scale_factor=sf)
        row_h, col_h = doPosition(radius, x_h, -y_h, scale_factor=sf)

        redo_neighbors = (row_l, col_l, row_h, col_h) != self.previous_grid_bounds or\
            self.previous_grid_type != self.grid_type
        self.previous_grid_type = self.grid_type

        path = QPainterPath()
        is_pen_down = False
        draw_lines = self.draw_lines

        if redo_neighbors:
            self.points_dict = dict()

        for row in range(row_l, row_h):
            for column in range(col_l, col_h+1):
                x, y = doLattice(radius, row, column, scale_factor=sf)
                if draw_lines:
                    if is_pen_down:
                        path.lineTo(x, -y)
                    else:
                        is_pen_down = True
                        path.moveTo(x, -y)
                """
                +x is Left and +y is down
                origin of ellipse is Top Left corner so we subtract half in X and subtract in y
                """
                pt = GridPoint(x - half_dot_size,
                               -y - half_dot_size,
                               dot_size,
                               self,
                               coord=(row, column))

                if self._draw_gridpoint_coordinates:
                    font = QFont(styles.THE_FONT, 6)
                    path.addText(x - 5, -y + 4, font, "%s,%s" % (-row, column))

                pt.setPen(getPenObj(styles.GRAY_STROKE, styles.EMPTY_HELIX_STROKE_WIDTH))

                # if x == 0 and y == 0:
                #     pt.setBrush(getBrushObj(Qt.gray))

                points.append(pt)
                self.points_dict[(-row, column)] = pt

                if redo_neighbors:
                    self.previous_grid_bounds = (row_l, col_l, row_h, col_h)

            is_pen_down = False

        if draw_lines:
            for column in range(col_l, col_h+1):
                for row in range(row_l, row_h):
                    x, y = doLattice(radius, row, column, scale_factor=sf)
                    if is_pen_down and isEven(row, column):
                        path.lineTo(x, -y)
                        is_pen_down = False
                    else:
                        is_pen_down = True
                        path.moveTo(x, -y)
                is_pen_down = False
            # end for j
        self._path.setPath(path)
    # end def

    def createSquareGrid(self, part_item, radius, bounds):
        """Instantiate an area of griditems arranged on a square lattice.

        Args:
            part_item (TYPE): Description
            radius (TYPE): Description
            bounds (TYPE): Description

        Returns:
            TYPE: Description
        """
        doLattice = SquareDnaPart.latticeCoordToModelXY
        doPosition = SquareDnaPart.positionToLatticeCoordRound
        x_l, x_h, y_l, y_h = bounds
        x_l = x_l + SquareDnaPart.PAD_GRID_XL
        x_h = x_h + SquareDnaPart.PAD_GRID_XH
        y_h = y_h + SquareDnaPart.PAD_GRID_YL
        y_l = y_l + SquareDnaPart.PAD_GRID_YH

        dot_size, half_dot_size = self.dots
        sf = part_item.scale_factor
        points = self.points
        row_l, col_l = doPosition(radius, x_l, -y_l, scale_factor=sf)
        row_h, col_h = doPosition(radius, x_h, -y_h, scale_factor=sf)

        redo_neighbors = (row_l, col_l, row_h, col_h) != \
            self.previous_grid_bounds or self.previous_grid_type != self.grid_type
        self.previous_grid_type = self.grid_type

        if redo_neighbors:
            neighbor_map = dict()

        path = QPainterPath()
        is_pen_down = False
        draw_lines = self.draw_lines

        for row in range(row_l, row_h + 1):
            for column in range(col_l, col_h + 1):
                x, y = doLattice(radius, row, column, scale_factor=sf)
                if draw_lines:
                    if is_pen_down:
                        path.lineTo(x, -y)
                    else:
                        is_pen_down = True
                        path.moveTo(x, -y)
                """ +x is Left and +y is down
                origin of ellipse is Top Left corner so we subtract half in X
                and subtract in y
                """
                pt = GridPoint(x - half_dot_size,
                               -y - half_dot_size,
                               dot_size,
                               self,
                               coord=(row, column))

                if self._draw_gridpoint_coordinates:
                    font = QFont(styles.THE_FONT)
                    path.addText(x - 10, -y + 5, font, "%s,%s" % (-row, column))

                pt.setPen(getPenObj(styles.GRAY_STROKE, styles.EMPTY_HELIX_STROKE_WIDTH))

                # if x == 0 and y == 0:
                #     pt.setBrush(getBrushObj(Qt.gray))

                points.append(pt)
                self.points_dict[(-row, column)] = pt

                if redo_neighbors:
                    self.previous_grid_bounds = (row_l, col_l, row_h, col_h)

            is_pen_down = False  # pen up

        # DO VERTICAL LINES
        if draw_lines:
            for column in range(col_l, col_h + 1):
                for row in range(row_l, row_h + 1):
                    x, y = doLattice(radius, row, column, scale_factor=sf)
                    if is_pen_down:
                        path.lineTo(x, -y)
                    else:
                        is_pen_down = True
                        path.moveTo(x, -y)
                is_pen_down = False  # pen up
        self._path.setPath(path)
    # end def

    def removePoints(self):
        """Remove all points from the grid.
        """
        points = self.points
        scene = self.scene()
        while points:
            scene.removeItem(points.pop())
        self.points_dict = dict()
    # end def

    def showCreateHint(self, coord, next_idnums=(0, 1), show_hint=True, color=None):
        point_item = self.points_dict.get(coord)
        if point_item is None:
            return

        if not show_hint:
            point_item.showCreateHint(show_hint=False)

        if point_item:
            row, column = coord
<<<<<<< HEAD
            if self.grid_type == GridEnum.HONEYCOMB:
                parity = 0 if HoneycombDnaPart.isOddParity(row=row, column=column) else 1
            elif self.grid_type == GridEnum.SQUARE:
=======
            if self.grid_type is GridType.HONEYCOMB:
                parity = 0 if HoneycombDnaPart.isEvenParity(row=row, column=column) else 1
            elif self.grid_type is GridType.SQUARE:
>>>>>>> 7d957640
                parity = 0 if SquareDnaPart.isEvenParity(row=row, column=column) else 1
            else:
                return
            id_num = next_idnums[1] if parity else next_idnums[0]
            point_item.showCreateHint(id_num=id_num, show_hint=show_hint, color=color)
            return parity == 1
    # end def

    def setPath(self, path):
        assert isinstance(path, QPainterPath)
        self._path = path
    # end def

    def path(self):
        return self._path
    # end def

    def highlightGridPoint(self, row, column, on=True):
        grid_point = self.points_dict.get((row, column))

        if grid_point:
            grid_point.highlightGridPoint(on)


class ClickArea(QGraphicsEllipseItem):
    """An extra ellipse with slightly expanded real estate for receiving user
    mouse events. Displays no pen or brush, and directly invokes parent's
    mouse events.

    Args:
        diameter (float): defines the size of the clickarea.
        parent (GridItem): the item.
    """
    _RADIUS = styles.SLICE_HELIX_RADIUS

    def __init__(self, diameter, parent):
        nd = 2*self._RADIUS
        offset = -0.5*nd + diameter/2
        super(ClickArea, self).__init__(offset, offset, nd, nd, parent=parent)
        self.parent_obj = parent
        self.setAcceptHoverEvents(True)
        self.setPen(getNoPen())
    # end def

    def hoverMoveEvent(self, event):
        """Triggered when hovering mouse is moved on the grid."""
        self.parent_obj.hoverMoveEvent(event)
    # end def

    def mousePressEvent(self, event):
        """Triggered when the mouse is pressed anywhere on the grid."""
        return self.parent_obj.mousePressEvent(event)
    # end def

    def mouseMoveEvent(self, event):
        """Triggered when the mouse is pressed anywhere on the grid."""
        return self.parent_obj.mouseMoveEvent(event)
    # end def

    def mouseReleaseEvent(self, event):
        """Triggered when the mouse is released anywhere on the grid."""
        return self.parent_obj.mouseReleaseEvent(event)
    # end def
# end class


class GridPoint(QGraphicsEllipseItem):
    __slots__ = 'grid', 'offset'

    def __init__(self, x, y, diameter, parent_grid, coord=None):
        super(GridPoint, self).__init__(0., 0., diameter, diameter, parent=parent_grid)
        self.offset = diameter / 2
        self.grid = parent_grid
        self._coord = coord
        self._label = label = QGraphicsSimpleTextItem("", self)
        label.setFont(styles.SLICE_NUM_FONT)
        label.setZValue(styles.ZSLICEHELIX)
        label.setBrush(getBrushObj(styles.SLICE_TEXT_COLOR, alpha=64))
        b_rect = label.boundingRect()
        posx = b_rect.width()/2
        posy = b_rect.height()/2
        label.setPos(_RADIUS-posx, _RADIUS-posy)

        self.click_area = ClickArea(diameter, parent=self)

        self.setPos(x, y)
        self.setZValue(_ZVALUE)
        self.setAcceptHoverEvents(True)
    # end def

    def showCreateHint(self, id_num=0, show_hint=True, color=None):
        label = self._label
        if show_hint:
            label.setText("%d" % id_num)
            b_rect = label.boundingRect()
            posx = b_rect.width()/2
            posy = b_rect.height()/2
            label.setPos(_RADIUS-posx, _RADIUS-posy)
            self.setBrush(getBrushObj(color if color else styles.MULTI_VHI_HINT_COLOR, alpha=64))
        else:
            label.setText("")
            self.setBrush(getNoBrush())
            # label.setParentItem(None)
    # end def

    def coord(self):
        """Lattice coordinates, if available.

        Returns:
            row (int): lattice row
            column (int): lattice column
        """
        if self._coord:
            row, column = self._coord
            return row, column
    # end def

    def mousePressEvent(self, event):
        """Handler for user mouse press.

        Args:
            event (QGraphicsSceneMouseEvent): Contains item, scene, and screen
            coordinates of the the event, and previous event.

        Returns:
            None
        """
        part_item = self.grid.part_item
        tool = part_item._getActiveTool()
        tool_method_name = tool.methodPrefix() + "MousePress"
        if hasattr(self, tool_method_name):
            getattr(self, tool_method_name)(tool, part_item, event)
    # end def

    def mouseMoveEvent(self, event):
        part_item = self.grid.part_item
        tool = part_item._getActiveTool()
        tool_method_name = tool.methodPrefix() + "MouseMove"
        if hasattr(self, tool_method_name):
            getattr(self, tool_method_name)(tool, part_item, event)
    # end def

    def mouseReleaseEvent(self, event):
        controller = self.grid.part_item.document().controller()
        controller.showFilterHints(False)
        controller.showToolHints(False)

        part_item = self.grid.part_item
        tool = part_item._getActiveTool()
        tool_method_name = tool.methodPrefix() + "MouseRelease"
        if hasattr(self, tool_method_name):
            getattr(self, tool_method_name)(tool, part_item, event)
    # end def

    def hoverMoveEvent(self, event):
        """Summary

        Args:
            event (QGraphicsSceneHoverEvent): Description
        """
        part_item = self.grid.part_item
        tool = part_item._getActiveTool()
        if tool.FILTER_NAME not in part_item.part().document().filter_set:
            return
        tool_method_name = tool.methodPrefix() + "HoverMoveEvent"
        if hasattr(self, tool_method_name):
            getattr(self, tool_method_name)(tool, part_item, event)
    # end def

    def hoverEnterEvent(self, event):
        """Summary

        Args:
            event (QGraphicsSceneHoverEvent): Description
        """
        part_item = self.grid.part_item
        tool = part_item._getActiveTool()
        if tool.FILTER_NAME not in part_item.part().document().filter_set:
            return
        tool_method_name = tool.methodPrefix() + "HoverEnterEvent"
        if hasattr(self, tool_method_name):
            getattr(self, tool_method_name)(tool, part_item, event)
    # end def

    def hoverLeaveEvent(self, event):
        """Summary

        Args:
            event (QGraphicsSceneHoverEvent): Description
        """
        # Turn the outline of the GridItem off
        self.showCreateHint(show_hint=False)

        part_item = self.grid.part_item
        tool = part_item._getActiveTool()
        if tool.FILTER_NAME not in part_item.part().document().filter_set:
            return
        tool_method_name = tool.methodPrefix() + "HoverLeaveEvent"
        if hasattr(self, tool_method_name):
            getattr(self, tool_method_name)(tool, part_item, event)
        return
    # end def

    def selectToolMousePress(self, tool, part_item, event):
        """Summary

        Args:
            tool (TYPE): Description
            part_item (TYPE): Description
            event (TYPE): Description
        """
        return self.grid.part_item.mousePressEvent(event)
    # end def

    def selectToolMouseMove(self, tool, part_item, event):
        pass
        # return QGraphicsEllipseItem.mouseReleaseEvent(self, event)
    # end def

    def selectToolMouseRelease(self, tool, part_item, event):
        pass
        # return QGraphicsEllipseItem.mouseReleaseEvent(self, event)
    # end def

    def createToolMousePress(self, tool, part_item, event):
        """Called by mousePressEvent when clicking on the grid

        Args:
            tool (CreateSliceTool): The tool that is being used
            part_item (TYPE):
            event (QGraphicsSceneMouseEvent): The event that the mouse click triggered
        """
        part_item = self.grid.part_item
        tool = part_item._getActiveTool()
        if tool.FILTER_NAME not in part_item.part().document().filter_set:
            controller = part_item.document().controller()
            controller.showFilterHints(True, filter_name='virtual_helix')
            return
        part = part_item.part()
        part.setSelected(True)
        alt_event = GridEvent(self, self.offset)
        part_item.setLastHoveredItem(self)
        part_item.createToolMousePress(tool, event, alt_event)
    # end def

    def selectToolHoverEnterEvent(self, tool, part_item, event):
        part_item.selectToolHoverEnter(tool, event)
    # end def

    def selectToolHoverLeaveEvent(self, tool, part_item, event):
        part_item.selectToolHoverLeave(tool, event)
    # end def

    def highlightGridPoint(self, on=True):
        if on:
            self.setPen(getPenObj(styles.BLUE_STROKE, 2))
        else:
            self.setPen(getPenObj(styles.GRAY_STROKE, styles.EMPTY_HELIX_STROKE_WIDTH))
    # end def

    def createToolHoverMoveEvent(self, tool, part_item, event):
        positionToLatticeCoord = HoneycombDnaPart.positionModelToLatticeCoord if self.grid.grid_type is GridType.HONEYCOMB \
                else SquareDnaPart.positionModelToLatticeCoord
        coordinates = positionToLatticeCoord(part_item.part().radius(),
                                             event.scenePos().x(),
                                             event.scenePos().y(),
                                             scale_factor=part_item.scale_factor)
        latticeCoordToXY = HoneycombDnaPart.latticeCoordToQtXY if self.grid.grid_type is GridType.HONEYCOMB \
                else SquareDnaPart.latticeCoordToQtXY
        coordinate_string = '(%s, %s)' % coordinates
        coordiate_scaled_pos = '(%s, %s)' % latticeCoordToXY(DEFAULT_RADIUS, coordinates[0], coordinates[1], part_item.scale_factor)
        coordiate_pos = '(%s, %s)' % latticeCoordToXY(DEFAULT_RADIUS, coordinates[0], coordinates[1])
        position_string = '(%s, %s)' % (event.scenePos().x(), event.scenePos().y())

        part_item.updateStatusBar('%s @ %s (%s) - %s' % (coordinate_string, coordiate_scaled_pos, coordiate_pos, position_string))
        part_item.createToolHoverMove(tool, event)
    # end def

    def createToolHoverLeaveEvent(self, tool, part_item, event):
        part_item.createToolHoverLeave(tool, event)
    # end def
# end class


class GridEvent(object):
    """Instantiated by selectToolMousePress or createToolMousePress.

    Attributes:
        grid_pt (TYPE): Description
        offset (QPointF): Description
    """
    __slots__ = 'grid_pt', 'offset'

    def __init__(self, grid_pt, offset):
        """Summary

        Args:
            grid_pt (TYPE): Description
            offset (TYPE): Description
        """
        self.grid_pt = grid_pt
        self.offset = QPointF(offset, offset)
    # end def

    def scenePos(self):
        """Scene position, with offset.

        Returns:
            QPointF: Description
        """
        return self.grid_pt.scenePos() + self.offset
    # end def

    def pos(self):
        """Local position, with offset.

        Returns:
            QPointF: Description
        """
        return self.grid_pt.pos() + self.offset
    # end def
# end class<|MERGE_RESOLUTION|>--- conflicted
+++ resolved
@@ -2,14 +2,10 @@
 from PyQt5.QtGui import QFont, QPainterPath
 from PyQt5.QtWidgets import QGraphicsEllipseItem, QGraphicsItem, QGraphicsPathItem, QGraphicsRectItem, QGraphicsSimpleTextItem
 
-<<<<<<< HEAD
 from cadnano.proxies.cnenum import GridEnum, EnumType
-=======
->>>>>>> 7d957640
 from cadnano.fileio.lattice import HoneycombDnaPart, SquareDnaPart
 from cadnano.gui.palette import getBrushObj, getNoBrush, getNoPen, getPenObj
 from cadnano.part.nucleicacidpart import DEFAULT_RADIUS
-from cadnano.proxies.cnenum import GridType
 from cadnano.views.sliceview import slicestyles as styles
 
 
@@ -274,15 +270,9 @@
 
         if point_item:
             row, column = coord
-<<<<<<< HEAD
-            if self.grid_type == GridEnum.HONEYCOMB:
-                parity = 0 if HoneycombDnaPart.isOddParity(row=row, column=column) else 1
-            elif self.grid_type == GridEnum.SQUARE:
-=======
-            if self.grid_type is GridType.HONEYCOMB:
+            if self.grid_type is GridEnum.HONEYCOMB:
                 parity = 0 if HoneycombDnaPart.isEvenParity(row=row, column=column) else 1
-            elif self.grid_type is GridType.SQUARE:
->>>>>>> 7d957640
+            elif self.grid_type is GridEnum.SQUARE:
                 parity = 0 if SquareDnaPart.isEvenParity(row=row, column=column) else 1
             else:
                 return

--- conflicted
+++ resolved
@@ -7,12 +7,10 @@
 
 from cadnano.fileio.lattice import HoneycombDnaPart, SquareDnaPart
 from cadnano.gui.palette import getBrushObj, getColorObj, getNoPen, getPenObj
-<<<<<<< HEAD
+
 from cadnano.proxies.cnenum import GridEnum
-=======
 from cadnano.part.nucleicacidpart import DEFAULT_RADIUS
-from cadnano.proxies.cnenum import GridType
->>>>>>> 7d957640
+
 from . import slicestyles as styles
 
 
@@ -1014,18 +1012,11 @@
         for node in coordinate_path:
             row = -node[0]
             column = node[1]
-<<<<<<< HEAD
             if grid_type is GridEnum.HONEYCOMB:
-                parity = 0 if HoneycombDnaPart.isOddParity(row=row, column=column) else 1
-                node_pos = HoneycombDnaPart.latticeCoordToPositionXY(radius=radius, row=row, column=column,
-                                                                     scale_factor=scale_factor)
-=======
-            if grid_type is GridType.HONEYCOMB:
                 parity = 0 if HoneycombDnaPart.isEvenParity(row=row, column=column) else 1
                 node_pos = HoneycombDnaPart.latticeCoordToModelXY(radius=part_radius,
                                                                   row=row,
                                                                   column=column)
->>>>>>> 7d957640
             else:
                 parity = None
                 node_pos = SquareDnaPart.latticeCoordToModelXY(radius=part_radius,

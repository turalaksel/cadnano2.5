from PyQt5.QtCore import QSettings
from PyQt5.QtWidgets import QWidget, QDialogButtonBox

from cadnano.gui.dialogs.ui_preferences import Ui_Preferences
from cadnano.proxies.cnenum import OrthoViewType


PREFS_GROUP_NAME = 'Preferences'
<<<<<<< HEAD
ORTHOVIEW_TYPES = ('legacy', 'grid')
=======
>>>>>>> 7d957640
ORTHOVIEW_KEY = 'EnabledOrthoView'
ORTHOVIEW_DEFAULT = OrthoViewType.GRID
GRIDVIEW_STYLES = ('points', 'points and lines')
GRIDVIEW_STYLE_KEY = 'GridviewStyle'
GRIDVIEW_STYLE_DEFAULT = 0  # points idx
ZOOM_SPEED_KEY = 'ZoomSpeed'
ZOOM_SPEED_DEFAULT = 20
SHOW_ICON_LABELS_KEY = 'ShowIconLabels'
SHOW_ICON_LABELS_DEFAULT = True


class Preferences(object):
    """Connect UI elements to the backend."""

    def __init__(self):
        self.qs = QSettings("cadnano.org", "cadnano2.5")
        self.ui_prefs = Ui_Preferences()
        self.widget = QWidget()
        self.ui_prefs.setupUi(self.widget)
        self.readPreferences()
        self.widget.addAction(self.ui_prefs.actionClose)
        self.connectSignals()
        self.document = None
    # end def

    ### SUPPORT METHODS ###
    def connectSignals(self):
        self.ui_prefs.actionClose.triggered.connect(self.hideDialog)
        self.ui_prefs.button_box.clicked.connect(self.handleButtonClick)
        self.ui_prefs.enabled_orthoview_combo_box.currentIndexChanged.connect(self.orthoviewChangedSlot)
        self.ui_prefs.gridview_style_combo_box.currentIndexChanged.connect(self.gridviewStyleChangedSlot)
        self.ui_prefs.show_icon_labels.clicked.connect(self.setShowIconLabels)
        self.ui_prefs.zoom_speed_slider.valueChanged.connect(self.setZoomSpeed)
    # end def

    def readPreferences(self):
        """Read the preferences from self.qs (a QSettings object) and set the
        preferences accordingly in the UI popup.

        Returns: None
        """
        self.qs.beginGroup(PREFS_GROUP_NAME)
        self.gridview_style_idx = self.qs.value(GRIDVIEW_STYLE_KEY, GRIDVIEW_STYLE_DEFAULT)
        self.orthoview_style = self.qs.value(ORTHOVIEW_KEY, ORTHOVIEW_DEFAULT)
        self.zoom_speed = self.qs.value(ZOOM_SPEED_KEY, ZOOM_SPEED_DEFAULT)
        self.show_icon_labels = self.qs.value(SHOW_ICON_LABELS_KEY, SHOW_ICON_LABELS_DEFAULT)
        self.qs.endGroup()
        self.ui_prefs.gridview_style_combo_box.setCurrentIndex(self.gridview_style_idx)
        self.ui_prefs.enabled_orthoview_combo_box.setCurrentIndex(self.orthoview_style)
        self.ui_prefs.show_icon_labels.setChecked(self.show_icon_labels)
        self.ui_prefs.zoom_speed_slider.setProperty("value", self.zoom_speed)
    # end def

    ### SLOTS ###
    def hideDialog(self):
        self.widget.hide()
    # end def

    def showDialog(self):
        self.readPreferences()
        self.widget.show()  # launch prefs in mode-less dialog
    # end def

    def gridviewStyleChangedSlot(self, index):
        """Update the grid when the type of grid is changed.

        Calls setGridviewStyleIdx and updates each part of the document
        accordingly.
        """
        gridview_style = GRIDVIEW_STYLES[self.gridview_style_idx]
        for part in self.document.getParts():
            part.partDocumentSettingChangedSignal.emit(part, 'grid', gridview_style)
    # end def

    def handleButtonClick(self, button):
        """Used only to restore defaults.

        Other buttons are ignored because connections are already set up in
        qt designer.
        """
        if self.ui_prefs.button_box.buttonRole(button) == QDialogButtonBox.ResetRole:
            self.restoreDefaults()
    # end def

    def restoreDefaults(self):
        """Restore the default settings."""
        gridview_style_idx = GRIDVIEW_STYLE_DEFAULT
        orthoview_idx = ORTHOVIEW_DEFAULT
        self.ui_prefs.gridview_style_combo_box.setCurrentIndex(gridview_style_idx)
        self.ui_prefs.enabled_orthoview_combo_box.setCurrentIndex(orthoview_idx)
        self.ui_prefs.zoom_speed_slider.setProperty("value", ZOOM_SPEED_DEFAULT)
        self.ui_prefs.show_icon_labels.setChecked(SHOW_ICON_LABELS_DEFAULT)
    # end def

    def setGridviewStyleIdx(self, value):
        """Select the type of grid that should be displayed."""
        self.gridview_style_idx = value
        self.qs.beginGroup(PREFS_GROUP_NAME)
        self.qs.setValue(GRIDVIEW_STYLE_KEY, value)
        self.qs.endGroup()
    # end def

    def orthoviewChangedSlot(self, view_idx: int):
        """Handles index changes to enabled_orthoview_combo_box.
        Saves the setting and notifies the doc controller to toggle
        visibilty of appropriate 2D orthographic view (sliceview or gridview).
        """
<<<<<<< HEAD
        assert isinstance(view_idx, int)
        self.orthoview_idx = view_idx
        self.qs.beginGroup(PREFS_GROUP_NAME)
        self.qs.setValue(ORTHOVIEW_KEY, view_idx)
        self.qs.endGroup()

        view_type = ORTHOVIEW_TYPES[view_idx]
        self.document.controller().setSliceOrGridViewVisible(view_type)
=======
        new_orthoview_style = int(value)
        assert new_orthoview_style in (OrthoViewType.GRID, OrthoViewType.SLICE)

        self.orthoview_style = new_orthoview_style
        self.qs.beginGroup(PREFS_GROUP_NAME)
        self.qs.setValue(ORTHOVIEW_KEY, new_orthoview_style)
        self.qs.endGroup()

        self.document.controller().setSliceOrGridViewVisible(self.orthoview_style)
>>>>>>> 7d957640

    def setShowIconLabels(self, value):
        self.show_icon_labels = value
        self.qs.beginGroup(PREFS_GROUP_NAME)
        self.qs.setValue(SHOW_ICON_LABELS_KEY, value)
        self.qs.endGroup()
    # end def

    def setZoomSpeed(self, value):
        self.zoom_speed = value
        self.qs.beginGroup(PREFS_GROUP_NAME)
        self.qs.setValue(ZOOM_SPEED_KEY, value)
        self.qs.endGroup()
    # end def<|MERGE_RESOLUTION|>--- conflicted
+++ resolved
@@ -2,16 +2,13 @@
 from PyQt5.QtWidgets import QWidget, QDialogButtonBox
 
 from cadnano.gui.dialogs.ui_preferences import Ui_Preferences
-from cadnano.proxies.cnenum import OrthoViewType
+from cadnano.proxies.cnenum import OrthoViewEnum, EnumType
 
 
 PREFS_GROUP_NAME = 'Preferences'
-<<<<<<< HEAD
-ORTHOVIEW_TYPES = ('legacy', 'grid')
-=======
->>>>>>> 7d957640
+
 ORTHOVIEW_KEY = 'EnabledOrthoView'
-ORTHOVIEW_DEFAULT = OrthoViewType.GRID
+ORTHOVIEW_DEFAULT = OrthoViewEnum.GRID
 GRIDVIEW_STYLES = ('points', 'points and lines')
 GRIDVIEW_STYLE_KEY = 'GridviewStyle'
 GRIDVIEW_STYLE_DEFAULT = 0  # points idx
@@ -37,30 +34,35 @@
 
     ### SUPPORT METHODS ###
     def connectSignals(self):
-        self.ui_prefs.actionClose.triggered.connect(self.hideDialog)
-        self.ui_prefs.button_box.clicked.connect(self.handleButtonClick)
-        self.ui_prefs.enabled_orthoview_combo_box.currentIndexChanged.connect(self.orthoviewChangedSlot)
-        self.ui_prefs.gridview_style_combo_box.currentIndexChanged.connect(self.gridviewStyleChangedSlot)
-        self.ui_prefs.show_icon_labels.clicked.connect(self.setShowIconLabels)
-        self.ui_prefs.zoom_speed_slider.valueChanged.connect(self.setZoomSpeed)
+        ui_prefs = self.ui_prefs
+        ui_prefs.actionClose.triggered.connect(self.hideDialog)
+        ui_prefs.button_box.clicked.connect(self.handleButtonClick)
+        ui_prefs.enabled_orthoview_combo_box.currentIndexChanged.connect(self.orthoviewChangedSlot)
+        ui_prefs.gridview_style_combo_box.currentIndexChanged.connect(self.gridviewStyleChangedSlot)
+        ui_prefs.show_icon_labels.clicked.connect(self.setShowIconLabels)
+        ui_prefs.zoom_speed_slider.valueChanged.connect(self.setZoomSpeed)
     # end def
 
     def readPreferences(self):
         """Read the preferences from self.qs (a QSettings object) and set the
         preferences accordingly in the UI popup.
-
-        Returns: None
         """
-        self.qs.beginGroup(PREFS_GROUP_NAME)
-        self.gridview_style_idx = self.qs.value(GRIDVIEW_STYLE_KEY, GRIDVIEW_STYLE_DEFAULT)
-        self.orthoview_style = self.qs.value(ORTHOVIEW_KEY, ORTHOVIEW_DEFAULT)
-        self.zoom_speed = self.qs.value(ZOOM_SPEED_KEY, ZOOM_SPEED_DEFAULT)
-        self.show_icon_labels = self.qs.value(SHOW_ICON_LABELS_KEY, SHOW_ICON_LABELS_DEFAULT)
-        self.qs.endGroup()
-        self.ui_prefs.gridview_style_combo_box.setCurrentIndex(self.gridview_style_idx)
-        self.ui_prefs.enabled_orthoview_combo_box.setCurrentIndex(self.orthoview_style)
-        self.ui_prefs.show_icon_labels.setChecked(self.show_icon_labels)
-        self.ui_prefs.zoom_speed_slider.setProperty("value", self.zoom_speed)
+        qs = self.qs
+        qs.beginGroup(PREFS_GROUP_NAME)
+        self.gridview_style_idx = qs.value(GRIDVIEW_STYLE_KEY,
+                                            GRIDVIEW_STYLE_DEFAULT)
+        self.orthoview_style_idx = qs.value(ORTHOVIEW_KEY,
+                                            ORTHOVIEW_DEFAULT)
+        self.zoom_speed = qs.value(ZOOM_SPEED_KEY,
+                                    ZOOM_SPEED_DEFAULT)
+        self.show_icon_labels = qs.value(SHOW_ICON_LABELS_KEY,
+                                        SHOW_ICON_LABELS_DEFAULT)
+        qs.endGroup()
+        ui_prefs = self.ui_prefs
+        ui_prefs.gridview_style_combo_box.setCurrentIndex(self.gridview_style_idx)
+        ui_prefs.enabled_orthoview_combo_box.setCurrentIndex(self.orthoview_style_idx)
+        ui_prefs.show_icon_labels.setChecked(self.show_icon_labels)
+        ui_prefs.zoom_speed_slider.setProperty("value", self.zoom_speed)
     # end def
 
     ### SLOTS ###
@@ -98,10 +100,11 @@
         """Restore the default settings."""
         gridview_style_idx = GRIDVIEW_STYLE_DEFAULT
         orthoview_idx = ORTHOVIEW_DEFAULT
-        self.ui_prefs.gridview_style_combo_box.setCurrentIndex(gridview_style_idx)
-        self.ui_prefs.enabled_orthoview_combo_box.setCurrentIndex(orthoview_idx)
-        self.ui_prefs.zoom_speed_slider.setProperty("value", ZOOM_SPEED_DEFAULT)
-        self.ui_prefs.show_icon_labels.setChecked(SHOW_ICON_LABELS_DEFAULT)
+        ui_prefs = self.ui_prefs
+        ui_prefs.gridview_style_combo_box.setCurrentIndex(gridview_style_idx)
+        ui_prefs.enabled_orthoview_combo_box.setCurrentIndex(orthoview_idx)
+        ui_prefs.zoom_speed_slider.setProperty("value", ZOOM_SPEED_DEFAULT)
+        ui_prefs.show_icon_labels.setChecked(SHOW_ICON_LABELS_DEFAULT)
     # end def
 
     def setGridviewStyleIdx(self, value):
@@ -112,31 +115,23 @@
         self.qs.endGroup()
     # end def
 
-    def orthoviewChangedSlot(self, view_idx: int):
+    def orthoviewChangedSlot(self, view_idx: EnumType):
         """Handles index changes to enabled_orthoview_combo_box.
         Saves the setting and notifies the doc controller to toggle
         visibilty of appropriate 2D orthographic view (sliceview or gridview).
         """
-<<<<<<< HEAD
-        assert isinstance(view_idx, int)
-        self.orthoview_idx = view_idx
+        assert isinstance(view_idx, EnumType)
+        new_orthoview_style_idx = view_idx
+        assert new_orthoview_style_idx in (OrthoViewEnum.GRID, OrthoViewEnum.SLICE)
+
+        self.orthoview_style_idx = new_orthoview_style_idx
         self.qs.beginGroup(PREFS_GROUP_NAME)
-        self.qs.setValue(ORTHOVIEW_KEY, view_idx)
+        self.qs.setValue(ORTHOVIEW_KEY, new_orthoview_style_idx)
         self.qs.endGroup()
 
-        view_type = ORTHOVIEW_TYPES[view_idx]
-        self.document.controller().setSliceOrGridViewVisible(view_type)
-=======
-        new_orthoview_style = int(value)
-        assert new_orthoview_style in (OrthoViewType.GRID, OrthoViewType.SLICE)
-
-        self.orthoview_style = new_orthoview_style
-        self.qs.beginGroup(PREFS_GROUP_NAME)
-        self.qs.setValue(ORTHOVIEW_KEY, new_orthoview_style)
-        self.qs.endGroup()
-
-        self.document.controller().setSliceOrGridViewVisible(self.orthoview_style)
->>>>>>> 7d957640
+        controller = self.document().controller()
+        self.controller.setSliceOrGridViewVisible(self.orthoview_style_idx)
+    # end def
 
     def setShowIconLabels(self, value):
         self.show_icon_labels = value

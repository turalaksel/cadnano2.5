--- conflicted
+++ resolved
@@ -72,12 +72,8 @@
         self.is_selection_active = False
         self.individual_pick = False
         self.snap_origin_item = None
-<<<<<<< HEAD
         self.clip_board = None
         # self.menu_pos = None
-=======
-        self.clipboard = None
->>>>>>> 7d957640
     # end def
 
     def __repr__(self):
@@ -378,12 +374,8 @@
         # print("NEW Grid copy point", self.copy_pt)
 
         copy_dict = v3encode.encodePartList(part_instance, list(self.selection_set))
-<<<<<<< HEAD
         self.clip_board = copy_dict
         self.vhi_hint_item.hide()
-=======
-        self.clipboard = copy_dict
->>>>>>> 7d957640
     # end def
 
     def pasteClipboard(self):
@@ -418,19 +410,11 @@
         distance_offset  = delta.x()/sf, -delta.y()/sf
 
         part_instance = self.part_item.partInstance()
-<<<<<<< HEAD
         new_vh_set = v3decode.importToPart( part_instance,
                                             self.clip_board,
                                             offset=distance_offset)
         self.modelClearSelected()
         # doc.addVirtualHelicesToSelection(part, new_vh_set)
-=======
-        doc.undoStack().beginMacro("Paste VirtualHelices")
-        new_vh_set = v3decode.importToPart(part_instance, self.clipboard)
-        doc.undoStack().endMacro()
-        self.modelClear()
-        doc.addVirtualHelicesToSelection(part, new_vh_set)
->>>>>>> 7d957640
     # end def
 
     def moveSelection(self, dx, dy, finalize, use_undostack=True):
@@ -485,7 +469,6 @@
             copy_act.setStatusTip("copy selection")
             copy_act.triggered.connect(self.copySelection)
             menu.addAction(copy_act)
-<<<<<<< HEAD
             delete_act = QAction("delete selection", sgv)
             delete_act.setStatusTip("delete selection")
             delete_act.triggered.connect(self.deleteSelection)
@@ -504,13 +487,6 @@
             #     self.menu_pos = event.globalPos()
             #     return QMenu.mousePressEvent(menu, event)
             # menu.mousePressEvent = menuClickSet
-=======
-            if self.clipboard:
-                copy_act = QAction("paste", sgv)
-                copy_act.setStatusTip("paste from clip board")
-                copy_act.triggered.connect(self.pasteClipboard)
-                menu.addAction(copy_act)
->>>>>>> 7d957640
             menu.exec_(sgv.mapToGlobal(point))
     # end def
 # end class

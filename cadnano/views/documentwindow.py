--- conflicted
+++ resolved
@@ -71,15 +71,9 @@
         self.inspector_dock_widget.setTitleBarWidget(QWidget())
 
         self.setCentralWidget(None)
-<<<<<<< HEAD
-        if app().prefs.orthoview_idx == OrthoViewEnum.SLICE:
+        if app().prefs.orthoview_style_idx == OrthoViewEnum.SLICE:
             self.splitDockWidget(self.slice_dock_widget, self.path_dock_widget, Qt.Horizontal)
-        elif app().prefs.orthoview_idx == OrthoViewEnum.GRID:
-=======
-        if app().prefs.orthoview_style == OrthoViewType.SLICE:
-            self.splitDockWidget(self.slice_dock_widget, self.path_dock_widget, Qt.Horizontal)
-        elif app().prefs.orthoview_style == OrthoViewType.GRID:
->>>>>>> 7d957640
+        elif app().prefs.orthoview_style_idx == OrthoViewEnum.GRID:
             self.splitDockWidget(self.grid_dock_widget, self.path_dock_widget, Qt.Horizontal)
         self._restoreGeometryandState()
         self._finishInit()

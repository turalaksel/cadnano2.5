<<<<<<< HEAD
HONEYCOMB_PART_MAXROWS = 10
HONEYCOMB_PART_MAXCOLS = 18
=======
from cadnano.color import Color

# HONEYCOMB_PART_MAXROWS = 10
# HONEYCOMB_PART_MAXCOLS = 18
HONEYCOMB_PART_MAXROWS = 20
HONEYCOMB_PART_MAXCOLS = 38

>>>>>>> 27744642
HONEYCOMB_PART_MAXSTEPS = 2
SQUARE_PART_MAXROWS = 10
SQUARE_PART_MAXCOLS = 10
SQUARE_PART_MAXSTEPS = 2

STAP_COLORS = [      '#cc0000'
                     '#f74308',
                     '#f7931e',
                     '#aaaa00',
                     '#57bb00',
                     '#007200',
                     '#03b6a2',
                     '#1700de',
                     '#7300de',
                     '#b8056c',
                     '#333333',
                     '#888888']
SCAF_COLORS = ['#0066cc']
DEFAULT_STAP_COLOR = "#888888"
DEFAULT_SCAF_COLOR = "#0066cc"<|MERGE_RESOLUTION|>--- conflicted
+++ resolved
@@ -1,15 +1,8 @@
-<<<<<<< HEAD
-HONEYCOMB_PART_MAXROWS = 10
-HONEYCOMB_PART_MAXCOLS = 18
-=======
-from cadnano.color import Color
-
 # HONEYCOMB_PART_MAXROWS = 10
 # HONEYCOMB_PART_MAXCOLS = 18
 HONEYCOMB_PART_MAXROWS = 20
 HONEYCOMB_PART_MAXCOLS = 38
 
->>>>>>> 27744642
 HONEYCOMB_PART_MAXSTEPS = 2
 SQUARE_PART_MAXROWS = 10
 SQUARE_PART_MAXCOLS = 10

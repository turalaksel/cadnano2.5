from cadnano import app

from . import pathstyles as styles

from PyQt5.QtCore import  QSize, Qt
from PyQt5.QtGui import QIcon, QFont, QPixmap
from PyQt5.QtWidgets import QApplication, QAction, QActionGroup
from PyQt5.QtWidgets import QToolBar, QToolButton, QSizePolicy

_FONT = QFont(styles.THE_FONT, 8, QFont.Normal)

class PartToolBar(QToolBar):

    def __init__(self, doc, parent=None):
        super(PartToolBar, self).__init__(parent)
        self.doc = doc

        # Set the appearance
        _sizePolicy = QSizePolicy(QSizePolicy.Preferred, QSizePolicy.Preferred)
        _sizePolicy.setHorizontalStretch(0)
        _sizePolicy.setVerticalStretch(0)
        _sizePolicy.setHeightForWidth(_sizePolicy.hasHeightForWidth())
        self.setSizePolicy(_sizePolicy)
        self.setOrientation(Qt.Vertical)  # default is horizontal
        # _maxH = 40 if app().prefs.show_icon_labels else 30
        # self.setMaximumHeight(_maxH) # horizontal
        self.setMaximumWidth(36) # vertical
        self.setIconSize(QSize(20, 20))
        self.setLayoutDirection(Qt.LeftToRight)

        if app().prefs.show_icon_labels:
            self.setToolButtonStyle(Qt.ToolButtonTextUnderIcon)

        # Toolbar Label
        self.action_toolbar_label = self.setupLabel("Add\nPart:", "action_new_honeycomb_part")

        # DNA part
        self.action_new_dna_part = self.setupAction("Plasmid", None, 
                                                        "action_new_dna_part", 
                                                        ":/parttools/new-dna")
        self.action_new_dna_part.triggered.connect(self.doc.controller().actionAddDnaPartSlot)


        # Origami ToolButton
        self.add_origamipart_button = self.setupToolButton("Origami\n", None, 
                                                           "add_origamipart_button", 
                                                           ":/parttools/new-honeycomb")

        # Origami Part (Honeycomb)
        self.action_new_honeycomb_part = self.setupAction("Hcomb", None, 
                                                          "action_new_honeycomb_part", 
                                                          ":/parttools/new-honeycomb", 
                                                          self.add_origamipart_button)
        self.action_new_honeycomb_part.triggered.connect(self.doc.controller().actionAddHoneycombPartSlot)
        # Origami Part (Square)
        self.action_new_square_part = self.setupAction("Square", None, 
                                                       "action_new_square_part", 
                                                       ":/parttools/new-square", 
                                                       self.add_origamipart_button)
        self.action_new_square_part.triggered.connect(self.doc.controller().actionAddSquarePartSlot)
        # Origami Part (H-PX)
        self.action_new_hpx_part = self.setupAction("H-PX", None, 
                                                        "action_new_honeypx_part", 
                                                        ":/parttools/new-hpx", 
                                                        self.add_origamipart_button)
        self.action_new_hpx_part.triggered.connect(self.doc.controller().actionAddHpxPartSlot)
        # Origami Part (S-px)
        self.action_new_spx_part = self.setupAction("Sq-PX", None, 
                                                        "action_new_squarepx_part", 
                                                        ":/parttools/new-spx", 
                                                        self.add_origamipart_button)
        self.action_new_spx_part.triggered.connect(self.doc.controller().actionAddSpxPartSlot)

    # end def

    def setupToolButton(self, actionText, shortcut, actionName, rc_path):
        toolbutton = QToolButton(self)
        toolbutton.setPopupMode(QToolButton.InstantPopup)
        if app().prefs.show_icon_labels:
            toolbutton.setToolButtonStyle(Qt.ToolButtonTextUnderIcon)
            toolbutton.setFont(_FONT)
            toolbutton.setText(QApplication.translate("MainWindow", actionText, None))
        icon = QIcon()
        icon.addPixmap(QPixmap(rc_path), QIcon.Normal, QIcon.Off)
        toolbutton.setIcon(icon)
        self.addWidget(toolbutton)
        return toolbutton
    # end def

    def setupLabel(self, actionText, actionName):
        action = QAction(self)
        if actionText != None:
            action.setText(QApplication.translate("MainWindow", actionText, None))
        if actionName != None:
            action.setObjectName(actionName)
        self.addAction(action)
        return action
    # end def

    def setupAction(self, actionText, shortcut, actionName, rc_path, toolbutton=None):
        """
        Creates new QAction object, sets appearance, adds to the toolbar and action group,
        and returns a reference to the object.
        """
        action = QAction(self)

<<<<<<< HEAD
        if actionText != None and app().prefs.show_icon_labels or toolbutton:
=======
        if actionText is not None:
>>>>>>> 3690de5a
            action.setText(QApplication.translate("MainWindow", actionText, None))
        if rc_path is not None:
            icon = QIcon()
            icon.addPixmap(QPixmap(rc_path), QIcon.Normal, QIcon.Off)
            action.setIcon(icon)
            action.setFont(_FONT)
        if actionName is not None:
            action.setObjectName(actionName)
        if shortcut:
            action.setShortcut(QApplication.translate("MainWindow", shortcut))
            action.setCheckable(True)
        if toolbutton is None:
            self.addAction(action)
        else:
            toolbutton.addAction(action)
        return action
    # end def
<|MERGE_RESOLUTION|>--- conflicted
+++ resolved
@@ -104,11 +104,7 @@
         """
         action = QAction(self)
 
-<<<<<<< HEAD
         if actionText != None and app().prefs.show_icon_labels or toolbutton:
-=======
-        if actionText is not None:
->>>>>>> 3690de5a
             action.setText(QApplication.translate("MainWindow", actionText, None))
         if rc_path is not None:
             icon = QIcon()

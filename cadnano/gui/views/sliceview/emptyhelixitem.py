--- conflicted
+++ resolved
@@ -62,31 +62,15 @@
     def updateProperty(self):
         # part-specific styles
         if self._part_item.part().partType() == PartType.NUCLEICACIDPART:
-<<<<<<< HEAD
             part_color_hex = self.part().getProperty('color')
-=======
-            part_color = QColor(self.part().getProperty('color'))
-            part_color_A4 = QColor(part_color)
-            part_color_A4.setAlpha(4)
-            part_color_A128 = QColor(part_color)
-            part_color_A128.setAlpha(128)
->>>>>>> 27744642
-
             # radnano theme
             # self._DEFAULT_PEN = QPen(styles.PINK_STROKE, styles.SLICE_HELIX_STROKE_WIDTH)
             # self._DEFAULT_BRUSH = QBrush(QColor(102, 102, 102))
             self._HOVER_BRUSH = getBrushObj(styles.BLUE_FILL)
             self._HOVER_PEN = getPenObj(styles.BLUE_STROKE, styles.SLICE_HELIX_HILIGHT_WIDTH)
 
-<<<<<<< HEAD
             self._DEFAULT_PEN = getPenObj(part_color_hex, styles.SLICE_HELIX_STROKE_WIDTH)
-            self._DEFAULT_BRUSH = getBrushObj(part_color_hex, alpha=64)
-=======
-            self._DEFAULT_PEN = QPen(part_color, styles.SLICE_HELIX_STROKE_WIDTH)
-            # self._DEFAULT_BRUSH = QBrush(QColor(230, 230, 230))
-            self._DEFAULT_BRUSH = QBrush(part_color_A4)
->>>>>>> 27744642
-
+            self._DEFAULT_BRUSH = getBrushObj(part_color_hex, alpha=4)
 
             # glow = QGraphicsDropShadowEffect()
             # glow.setColor(part_color)

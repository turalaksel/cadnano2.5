# -*- coding: utf-8 -*-
from datetime import datetime
from cadnano.cnenum import PointType

FORMAT_VERSION = '3.1'


def encodeDocument(document):
    """ Encode a Document to a dictionary to enable serialization

    Args:
        document (Document):

    Returns:
        dict:
    """
    doc_dict = {'format': FORMAT_VERSION,
                'date': datetime.now().strftime("%Y-%m-%d %H:%M:%S"),
                'name': '',
                'meta': {
                    'slice_view_type': document.getSliceViewType(),
<<<<<<< HEAD
                    'grid_type': document.getGridType()
=======
                    'grid_type': document.get_grid_type()
>>>>>>> 8f8c4bb5
                },
                'parts': [],
                'modifications': document.modifications()
                }
    parts_list = doc_dict['parts']
    for part in document.getParts():
        part_dict = encodePart(part)
        parts_list.append(part_dict)
    return doc_dict
# end def


def encodePart(part):
    """
    Args:
        part (Part):

    Returns:
        dict:
    """
    max_id_number_of_helices = part.getMaxIdNum()

    # iterate through virtualhelix list
    group_props = part.getModelProperties().copy()

    if group_props.get('point_type') == PointType.ARBITRARY:
        # TODO add code to encode Parts with ARBITRARY point configurations
        pass
    else:
        vh_props, origins = part.helixPropertiesAndOrigins()
        group_props['virtual_helices'] = vh_props
        group_props['origins'] = origins

    xover_list = []
    strand_list = []
    prop_list = []
    vh_list = []
    for id_num in range(max_id_number_of_helices + 1):
        offset_and_size = part.getOffsetAndSize(id_num)
        if offset_and_size is None:
            # add a placeholder
            strand_list.append(None)
            prop_list.append(None)
        else:
            offset, size = offset_and_size
            vh_list.append((id_num, size))
            fwd_ss, rev_ss = part.getStrandSets(id_num)
            fwd_idxs, fwd_colors = fwd_ss.dump(xover_list)
            rev_idxs, rev_colors = rev_ss.dump(xover_list)
            strand_list.append((fwd_idxs, rev_idxs))
            prop_list.append((fwd_colors, rev_colors))
    # end for
    group_props['vh_list'] = vh_list
    group_props['strands'] = {'indices': strand_list,
                              'properties': prop_list
                              }
    group_props['insertions'] = list(part.dumpInsertions())
    group_props['xovers'] = xover_list
    group_props['oligos'] = [o.dump() for o in part.oligos()]

    instance_props = list(part.instanceProperties())
    group_props['instance_properties'] = instance_props

    group_props['uuid'] = part.uuid
    return group_props
# end def


def encodePartList(part_instance, vh_group_list):
    """ Used for copying and pasting
    TODO: unify encodePart and encodePartList

    Args:
        part (Part):
        vh_group_list (list): of :obj:`int`, virtual_helices IDs to encode to
            be used with copy and paste serialization

    Returns:
        dict:
    """
    part = part_instance.reference()
    vh_group_list.sort()
    # max_id_number_of_helices = part.getMaxIdNum()
    # vh_insertions = part.insertions()

    # iterate through virtualhelix list
    group_props = part.getModelProperties().copy()

    if group_props.get('point_type') == PointType.ARBITRARY:
        # TODO add code to encode Parts with ARBITRARY point configurations
        pass
    else:
        vh_props, origins = part.helixPropertiesAndOrigins(vh_group_list)
        group_props['virtual_helices'] = vh_props
        group_props['origins'] = origins

    xover_list = []
    strand_list = []
    prop_list = []
    vh_list = []
    vh_group_set = set(vh_group_list)

    def filter_xovers(x): return (x[0] in vh_group_set and
                                  x[3] in vh_group_set)

    def filter_vh(x): return x[0] in vh_group_set
    for id_num in vh_group_list:
        offset_and_size = part.getOffsetAndSize(id_num)
        if offset_and_size is None:
            # add a placeholder
            strand_list.append(None)
            prop_list.append(None)
        else:
            offset, size = offset_and_size
            vh_list.append((id_num, size))
            fwd_ss, rev_ss = part.getStrandSets(id_num)
            fwd_idxs, fwd_colors = fwd_ss.dump(xover_list)
            rev_idxs, rev_colors = rev_ss.dump(xover_list)
            strand_list.append((fwd_idxs, rev_idxs))
            prop_list.append((fwd_colors, rev_colors))
    # end for

    remap = {x: y for x, y in zip(vh_group_list,
                                  range(len(vh_group_list))
                                  )}
    group_props['vh_list'] = vh_list
    group_props['strands'] = {'indices': strand_list,
                              'properties': prop_list
                              }
    filtered_insertions = filter(filter_vh, part.dumpInsertions())
    group_props['insertions'] = [(remap[x], y, z) for x, y, z in filtered_insertions]

    filtered_xover_list = filter(filter_xovers, xover_list)
    group_props['xovers'] = [(remap[a], b, c, remap[x], y, z)
                             for a, b, c, x, y, z in filtered_xover_list]

    instance_props = part_instance.properties()
    group_props['instance_properties'] = instance_props

    vh_order = filter(lambda x: x in vh_group_set, group_props['virtual_helix_order'])
    vh_order = [remap[x] for x in vh_order]
    group_props['virtual_helix_order'] = vh_order

    external_mods_instances = filter(filter_vh,
                                     part.dumpModInstances(is_internal=False))
    group_props['external_mod_instances'] = [(remap[w], x, y, z)
                                             for w, x, y, z in external_mods_instances]
    """ TODO Add in Document modifications

    """
    return group_props
# end def<|MERGE_RESOLUTION|>--- conflicted
+++ resolved
@@ -19,11 +19,7 @@
                 'name': '',
                 'meta': {
                     'slice_view_type': document.getSliceViewType(),
-<<<<<<< HEAD
                     'grid_type': document.getGridType()
-=======
-                    'grid_type': document.get_grid_type()
->>>>>>> 8f8c4bb5
                 },
                 'parts': [],
                 'modifications': document.modifications()

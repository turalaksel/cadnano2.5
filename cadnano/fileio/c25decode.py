# -*- coding: utf-8 -*-
from collections import defaultdict
from cadnano.proxies.cnenum import StrandEnum, LatticeEnum
from cadnano.part.refresholigoscmd import RefreshOligosCommand

from cadnano import setBatch, getReopen, setReopen
# from cadnano.color import intToColorHex
from cadnano.part.nucleicacidpart import DEFAULT_RADIUS

from .lattice import HoneycombDnaPart, SquareDnaPart

# hard code these for version changes
PATH_BASE_WIDTH = 10
PART_BASE_WIDTH = 0.34  # nanometers, distance between bases, pith
SCALE_2_MODEL = PART_BASE_WIDTH / PATH_BASE_WIDTH


def convertToModelZ(z):
    """ scale Z-axis coordinate to the model
    """
    return z * SCALE_2_MODEL
# end def


def decode(document, obj, emit_signals=True):
    """
    Parses a dictionary (obj) created from reading a json file and uses it
    to populate the given document with model data.
    """
    num_bases = len(obj['vstrands'][0]['fwd_ss'])

    lattice_type = LatticeEnum.HONEYCOMB

    part = None
    # DETERMINE MAX ROW,COL
    max_row_json = max_col_json = 0
    for helix in obj['vstrands']:
        max_row_json = max(max_row_json, int(helix['row']) + 1)
        max_col_json = max(max_col_json, int(helix['col']) + 1)

    # CREATE PART ACCORDING TO LATTICE TYPE
<<<<<<< HEAD
    if lattice_type == LatticeEnum.HONEYCOMB:
        doLattice = HoneycombDnaPart.latticeCoordToPositionXY
        isEven = HoneycombDnaPart.isEvenParity
    elif lattice_type == LatticeEnum.SQUARE:
        doLattice = SquareDnaPart.latticeCoordToPositionXY
=======
    if lattice_type == LatticeType.HONEYCOMB:
        doLattice = HoneycombDnaPart.latticeCoordToModelXY
        isEven = HoneycombDnaPart.isEvenParity
    elif lattice_type == LatticeType.SQUARE:
        doLattice = SquareDnaPart.latticeCoordToModelXY
>>>>>>> 7d957640
        isEven = SquareDnaPart.isEvenParity
    else:
        raise TypeError("Lattice type not recognized")
    part = document.createNucleicAcidPart(use_undostack=False)
    part.setActive(True)
    setBatch(True)
    # POPULATE VIRTUAL HELICES
    ordered_id_list = []
    property_dict = {}
    vh_num_to_coord = {}
    min_row, max_row = 10000, -10000
    min_col, max_col = 10000, -10000

    # find row, column limits
    for helix in obj['vstrands']:
        row = helix['row']
        if row < min_row:
            min_row = row
        if row > max_row:
            max_row = row
        col = helix['col']
        if col < min_col:
            min_col = col
        if col > max_col:
            max_col = col
    # end for

    delta_row = (max_row + min_row) // 2
    if delta_row & 1:
        delta_row += 1
    delta_column = (max_col + min_col) // 2
    if delta_column & 1:
        delta_column += 1

    # print("Found cadnano version 2.5 file")
    # print("\trows(%d, %d): avg: %d" % (min_row, max_row, delta_row))
    # print("\tcolumns(%d, %d): avg: %d" % (min_col, max_col, delta_column))

    encoded_keys = ['eulerZ', 'repeats', 'bases_per_repeat',
                    'turns_per_repeat', 'z']
    model_keys = ['eulerZ', 'repeat_hint', 'bases_per_repeat',
                  'turns_per_repeat', 'z']
    for helix in obj['vstrands']:
        vh_num = helix['num']
        row = helix['row']
        col = helix['col']
        # align row and columns to the center 0, 0
        coord = (row - delta_row, col - delta_column)
        vh_num_to_coord[vh_num] = coord
        ordered_id_list.append(vh_num)
        property_dict[vh_num] = [helix[key] for key in encoded_keys]
    # end for

    radius = DEFAULT_RADIUS
    for vh_num in sorted(vh_num_to_coord.keys()):
        row, col = vh_num_to_coord[vh_num]
        x, y = doLattice(radius, row, col)
        props = property_dict[vh_num]
        z = convertToModelZ(props[-1])
        props[-1] = z
        # print("%d:" % vh_num, x, y, z)
        # print({k:v for k, v in zip(encoded_keys, props)})
        part.createVirtualHelix(x, y, z, num_bases,
                                id_num=vh_num,
                                properties=(model_keys, props),
                                use_undostack=False)
    if not getReopen():
        setBatch(False)
    part.setImportedVHelixOrder(ordered_id_list)
    # zoom to fit
    if emit_signals:
        part.partZDimensionsChangedSignal.emit(part, *part.zBoundsIds(), True)
    setReopen(False)
    setBatch(False)

    # INSTALL STRANDS AND COLLECT XOVER LOCATIONS
    fwd_ss_seg = defaultdict(list)
    fwd_ss_xo = defaultdict(list)
    rev_ss_seg = defaultdict(list)
    rev_ss_xo = defaultdict(list)
    try:
        for helix in obj['vstrands']:
            vh_num = helix['num']
            row, col = vh_num_to_coord[vh_num]
            insertions = helix['insertions']
            deletions = helix['deletions']

            if isEven(row, col):
                # parity matters still despite the fwd and rev naming of
                # this format
                fwd_strandset, rev_strandset = part.getStrandSets(vh_num)
                fwd_ss = helix['fwd_ss']
                rev_ss = helix['rev_ss']
            else:
                rev_strandset, fwd_strandset = part.getStrandSets(vh_num)
                rev_ss = helix['fwd_ss']
                fwd_ss = helix['rev_ss']

            # validate file serialization of lists
            assert(len(fwd_ss) == len(rev_ss) and
                   len(fwd_ss) == len(insertions) and
                   len(insertions) == len(deletions))

            # read fwd_strandset segments and xovers
            for i in range(len(fwd_ss)):
                five_vh, five_strand, five_idx, three_vh, three_strand, three_idx = fwd_ss[i]

                if five_vh == -1 and three_vh == -1:
                    continue  # null base
                if isSegmentStartOrEnd(StrandEnum.SCAFFOLD, vh_num, i,
                                       five_vh, five_idx, three_vh, three_idx):
                    fwd_ss_seg[vh_num].append(i)
                if five_vh != vh_num and three_vh != vh_num:  # special case
                    fwd_ss_seg[vh_num].append(i)  # end segment on a double crossover
                if is3primeXover(StrandEnum.SCAFFOLD, vh_num, i, three_vh, three_idx):
                    fwd_ss_xo[vh_num].append((i, three_vh, three_strand, three_idx))
            assert (len(fwd_ss_seg[vh_num]) % 2 == 0)

            # install fwd_strandset segments
            for i in range(0, len(fwd_ss_seg[vh_num]), 2):
                low_idx = fwd_ss_seg[vh_num][i]
                high_idx = fwd_ss_seg[vh_num][i + 1]
                fwd_strandset.createStrand(low_idx, high_idx, use_undostack=False)

            # read rev_strandset segments and xovers
            for i in range(len(rev_ss)):
                five_vh, five_strand, five_idx, three_vh, three_strand, three_idx = rev_ss[i]
                if five_vh == -1 and three_vh == -1:
                    continue  # null base
                if isSegmentStartOrEnd(StrandEnum.STAPLE, vh_num, i,
                                       five_vh, five_idx, three_vh, three_idx):
                    rev_ss_seg[vh_num].append(i)
                if five_vh != vh_num and three_vh != vh_num:  # special case
                    rev_ss_seg[vh_num].append(i)  # end segment on a double crossover
                if is3primeXover(StrandEnum.STAPLE, vh_num, i, three_vh, three_idx):
                    rev_ss_xo[vh_num].append((i, three_vh, three_strand, three_idx))
            assert (len(rev_ss_seg[vh_num]) % 2 == 0)

            # install rev_strandset segments
            for i in range(0, len(rev_ss_seg[vh_num]), 2):
                low_idx = rev_ss_seg[vh_num][i]
                high_idx = rev_ss_seg[vh_num][i + 1]
                rev_strandset.createStrand(low_idx, high_idx, use_undostack=False)
            part.refreshSegments(vh_num)
        # end for
    except AssertionError:
        print("Unrecognized file format.")
        raise

    """ INSTALL XOVERS
    parity matters for the from idx but is already encoded in
    the `to_strand3p` parameter of the tuple in `fwd_ss_xo` and `rev_ss_xo`
    """
    for helix in obj['vstrands']:
        vh_num = helix['num']
        row, col = vh_num_to_coord[vh_num]
        if isEven(row, col):
            fwd_strandset, rev_strandset = part.getStrandSets(vh_num)
        else:
            rev_strandset, fwd_strandset = part.getStrandSets(vh_num)

        # install fwd_strandset xovers
        for (idx5p, to_vh_num, to_strand3p, idx3p) in fwd_ss_xo[vh_num]:
            # idx3p is 3' end of strand5p, idx5p is 5' end of strand3p
            strand5p = fwd_strandset.getStrand(idx5p)
            to_fwd_strandset, to_rev_strandset = part.getStrandSets(to_vh_num)

            if to_strand3p == 0:
                strand3p = to_fwd_strandset.getStrand(idx3p)
            else:
                strand3p = to_rev_strandset.getStrand(idx3p)
            part.createXover(strand5p, idx5p,
                             strand3p, idx3p,
                             allow_reordering=True,
                             update_oligo=False,
                             use_undostack=False)

        # install rev_strandset xovers
        for (idx5p, to_vh_num, to_strand3p, idx3p) in rev_ss_xo[vh_num]:
            # idx3p is 3' end of strand5p, idx5p is 5' end of strand3p
            strand5p = rev_strandset.getStrand(idx5p)
            to_fwd_strandset, to_rev_strandset = part.getStrandSets(to_vh_num)
            coord = vh_num_to_coord[to_vh_num]

            if to_strand3p == 0:
                strand3p = to_fwd_strandset.getStrand(idx3p)
            else:
                strand3p = to_rev_strandset.getStrand(idx3p)
            part.createXover(strand5p, idx5p,
                             strand3p, idx3p,
                             allow_reordering=True,
                             update_oligo=False,
                             use_undostack=False)

    # need to heal all oligo connections into a continuous
    # oligo for the next steps
    RefreshOligosCommand(part).redo()

    # COLORS, INSERTIONS, deletions
    for helix in obj['vstrands']:
        vh_num = helix['num']
        row, col = vh_num_to_coord[vh_num]
        fwd_ss = helix['fwd_ss']
        rev_ss = helix['rev_ss']
        insertions = helix['insertions']
        deletions = helix['deletions']

        fwd_strandset, rev_strandset = part.getStrandSets(vh_num)

        # install insertions and deletions
        for base_idx in range(len(rev_ss)):
            sum_of_insert_deletion = insertions[base_idx] + deletions[base_idx]
            if sum_of_insert_deletion != 0:
                strand = fwd_strandset.getStrand(base_idx)
                strand.addInsertion(base_idx,
                                    sum_of_insert_deletion,
                                    use_undostack=False)
        # end for

        # populate colors
        for strand_type, base_idx, color in helix['colors']:
            strandset = fwd_strandset if strand_type == 0 else rev_strandset
            strand = strandset.getStrand(base_idx)
            strand.oligo().applyColor(color, use_undostack=False)

    if 'oligos' in obj:
        for oligo in obj['oligos']:
            vh_num = oligo['vh_num']
            idx = oligo['idx']
            seq = str(oligo['seq']) if oligo['seq'] is not None else ''
            if seq != '':
                coord = vh_num_to_coord[vh_num]
                fwd_strandset, rev_strandset = part.getStrandSets(vh_num)
                strand = fwd_strandset.getStrand(idx)
                strand.oligo().applySequence(seq, use_undostack=False)

    if 'modifications' in obj:
        for mod_id, item in obj['modifications'].items():
            if mod_id != 'int_instances' and mod_id != 'ext_instances':
                part.createMod(item, mod_id)
        for key, mid in obj['modifications']['ext_instances'].items():
            # strand, idx, coord, isstaple = part.getModStrandIdx(key)
            strand, idx = part.getModStrandIdx(key)
            try:
                strand.addMods(document, mid, idx, use_undostack=False)
            except Exception:
                print(strand, idx)
                raise
        for key in obj['modifications']['int_instances'].items():
            # strand, idx, coord, isstaple  = part.getModStrandIdx(key)
            strand, idx = part.getModStrandIdx(key)
            try:
                strand.addMods(document, mid, idx, use_undostack=False)
            except Exception:
                print(strand, idx)
                raise
# end def


def isSegmentStartOrEnd(strandtype, vh_num, base_idx,
                        five_vh, five_idx,
                        three_vh, three_idx):
    """
    Returns:
        bool: True if the base is a breakpoint or crossover.
    """
    if strandtype == StrandEnum.SCAFFOLD:
        offset = 1
    else:
        offset = -1
    if five_vh == vh_num and three_vh != vh_num:
        return True
    if five_vh != vh_num and three_vh == vh_num:
        return True
    if (vh_num % 2 == 0 and five_vh == vh_num and
            five_idx != base_idx - offset):
        return True
    if (vh_num % 2 == 0 and three_vh == vh_num and
            three_idx != base_idx + offset):
        return True
    if (vh_num % 2 == 1 and five_vh == vh_num and
            five_idx != base_idx + offset):
        return True
    if (vh_num % 2 == 1 and three_vh == vh_num and
            three_idx != base_idx - offset):
        return True
    if five_vh == -1 and three_vh != -1:
        return True
    if five_vh != -1 and three_vh == -1:
        return True
    return False
# end def


def is3primeXover(strandtype, vh_num, base_idx, three_vh, three_idx):
    """
    Returns:
        bool: True of the three_vh doesn't match vh_num, or three_idx
                is not a natural neighbor of base_idx.
    """
    if three_vh == -1:
        return False
    if vh_num != three_vh:
        return True
    if strandtype == StrandEnum.SCAFFOLD:
        offset = 1
    else:
        offset = -1
    if (vh_num % 2 == 0 and three_vh == vh_num and
            three_idx != base_idx + offset):
        return True
    if (vh_num % 2 == 1 and three_vh == vh_num and
            three_idx != base_idx - offset):
        return True
# end def<|MERGE_RESOLUTION|>--- conflicted
+++ resolved
@@ -39,19 +39,11 @@
         max_col_json = max(max_col_json, int(helix['col']) + 1)
 
     # CREATE PART ACCORDING TO LATTICE TYPE
-<<<<<<< HEAD
     if lattice_type == LatticeEnum.HONEYCOMB:
-        doLattice = HoneycombDnaPart.latticeCoordToPositionXY
+        doLattice = HoneycombDnaPart.latticeCoordToModelXY
         isEven = HoneycombDnaPart.isEvenParity
     elif lattice_type == LatticeEnum.SQUARE:
-        doLattice = SquareDnaPart.latticeCoordToPositionXY
-=======
-    if lattice_type == LatticeType.HONEYCOMB:
-        doLattice = HoneycombDnaPart.latticeCoordToModelXY
-        isEven = HoneycombDnaPart.isEvenParity
-    elif lattice_type == LatticeType.SQUARE:
         doLattice = SquareDnaPart.latticeCoordToModelXY
->>>>>>> 7d957640
         isEven = SquareDnaPart.isEvenParity
     else:
         raise TypeError("Lattice type not recognized")

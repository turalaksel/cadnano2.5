# -*- coding: utf-8 -*-
from typing import Tuple

from cadnano.fileio.lattice import HoneycombDnaPart, SquareDnaPart
from cadnano.part.nucleicacidpart import DEFAULT_RADIUS
from cadnano.part.refresholigoscmd import RefreshOligosCommand
from cadnano.proxies.cnenum import GridEnum, PointEnum, OrthoViewEnum
from cadnano.objectinstance import ObjectInstance

def decode(document, obj, emit_signals=False):
    """ Decode a a deserialized Document dictionary

    Args:
        document (Document):
        obj (dict): deserialized file object
    """
    obj.get('name')

    for part_dict in obj['parts']:
        grid_type = determineLatticeType(part_dict)

<<<<<<< HEAD
    # This assumes that the lattice without a specified grid type is a honeycomb lattice
    grid_type = meta.get('grid_type', GridEnum.HONEYCOMB)
=======
        ortho_view_type = determineOrthoViewType(part_dict, grid_type)
        document.setSliceOrGridViewVisible(value=ortho_view_type)
>>>>>>> 7d957640

        decodePart(document, part_dict, grid_type=grid_type,
                   emit_signals=emit_signals)

    modifications = obj['modifications']

    for mod_id, item in modifications.items():
        document.createMod(item['props'], mod_id)
        ext_locations = item['ext_locations']
        for key in ext_locations:
            part, strand, idx = document.getModStrandIdx(key)
            part.addModStrandInstance(strand, idx, mod_id)
# end def


def determineOrthoViewType(part_dict, grid_type):
    THRESHOLD = 0.0005
    vh_id_list = part_dict.get('vh_list')
    origins = part_dict.get('origins')

    for vh_id, size in vh_id_list:
        vh_x, vh_y = origins[vh_id]

<<<<<<< HEAD
        if grid_type is GridEnum.HONEYCOMB:
            distance, point = HoneycombDnaPart.distanceFromClosestLatticeCoord(vh_x, vh_y, DEFAULT_RADIUS)
            if distance > THRESHOLD:
                return OrthoViewEnum.GRID
        elif grid_type is GridEnum.SQUARE:
            if SquareDnaPart.distanceFromClosestLatticeCoord(vh_x, vh_y, DEFAULT_RADIUS)[0] > THRESHOLD:
                return OrthoViewEnum.GRID
    return OrthoViewEnum.SLICE
=======
        if grid_type is GridType.HONEYCOMB:
            distance, point = HoneycombDnaPart.distanceFromClosestLatticeCoord(radius=DEFAULT_RADIUS, x=vh_x, y=vh_y)
            if distance > THRESHOLD:
                return OrthoViewType.GRID
        elif grid_type is GridType.SQUARE:
            if SquareDnaPart.distanceFromClosestLatticeCoord(radius=DEFAULT_RADIUS, x=vh_x, y=vh_y)[0] > THRESHOLD:
                return OrthoViewType.GRID
    return OrthoViewType.SLICE
>>>>>>> 7d957640
# end def

def determineLatticeType(part_dict):
    """
    Guess the lattice type based on the sum of the vector distances between
    VHs and the closest lattice position.


    Args:
        part_dict (dict):  the dict corresponding to the part to be imported

    Returns:
        GridType.HONEYCOMB or GridType.SQUARE
    """
    vh_id_list = part_dict.get('vh_list')
    origins = part_dict.get('origins')

    square_delta_x = 0.
    square_delta_y = 0.

    honeycomb_delta_x = 0.
    honeycomb_delta_y = 0.

    for vh_id, _ in vh_id_list:
        vh_x, vh_y = origins[vh_id]
        hcd, honeycomb_guess_coordinates = HoneycombDnaPart.distanceFromClosestLatticeCoord(DEFAULT_RADIUS, vh_x, vh_y)
        sqd, square_guess_coordinates = SquareDnaPart.distanceFromClosestLatticeCoord(DEFAULT_RADIUS, vh_x, vh_y)

        honeycomb_guess_x, honeycomb_guess_y = HoneycombDnaPart.latticeCoordToQtXY(DEFAULT_RADIUS,
                                                                                   honeycomb_guess_coordinates[0],
                                                                                   honeycomb_guess_coordinates[1])
        square_guess_x, square_guess_y = SquareDnaPart.latticeCoordToQtXY(DEFAULT_RADIUS,
                                                                          square_guess_coordinates[0],
                                                                          square_guess_coordinates[1])

        honeycomb_delta_x += (vh_x - honeycomb_guess_x)
        honeycomb_delta_y += (vh_y - honeycomb_guess_y)

        square_delta_x += (vh_x - square_guess_x)
        square_delta_y += (vh_y - square_guess_y)

    sum_honeycomb_distance = (honeycomb_delta_x**2 + honeycomb_delta_y**2)**0.5
    sum_square_distance = (square_delta_x**2 + square_delta_y**2)**0.5

    if abs(sum_honeycomb_distance) < abs(sum_square_distance):
        return GridType.HONEYCOMB
    else:
        return GridType.SQUARE
# end def

def decodePart(document, part_dict, grid_type, emit_signals=False):
    """ Decode a a deserialized Part dictionary

    Args:
        document (Document):
        part_dict (dict): deserialized dictionary describing the Part
    """
    part = document.createNucleicAcidPart(use_undostack=False, grid_type=grid_type)
    part.setActive(True)

    vh_id_list = part_dict.get('vh_list')
    vh_props = part_dict.get('virtual_helices')
    origins = part_dict.get('origins')
    keys = list(vh_props.keys())

    if part_dict.get('point_type') == PointEnum.ARBITRARY:
        # TODO add code to deserialize parts
        pass
    else:
        for id_num, size in vh_id_list:
            x, y = origins[id_num]
            z = vh_props['z'][id_num]
            vh_props['eulerZ'][id_num] = 0.5*(360./10.5)
            vals = [vh_props[k][id_num] for k in keys]
            part.createVirtualHelix(x, y, z, size,
                                    id_num=id_num,
                                    properties=(keys, vals),
                                    safe=False,
                                    use_undostack=False)
        # end for
        # zoom to fit
        if emit_signals:
            part.partZDimensionsChangedSignal.emit(part, *part.zBoundsIds(), True)

    strands = part_dict['strands']
    strand_index_list = strands['indices']
    color_list = strands['properties']
    for i in range(len(vh_id_list)):
        id_num = vh_id_list[i][0]
        idx_set = strand_index_list[i]
        if idx_set is not None:
            fwd_strand_set, rev_strand_set = part.getStrandSets(id_num)
            fwd_idxs, rev_idxs = idx_set
            fwd_colors, rev_colors = color_list[i]
            for idxs, color in zip(fwd_idxs, fwd_colors):
                low_idx, high_idx = idxs
                fwd_strand_set.createDeserializedStrand(low_idx, high_idx, color,
                                                        use_undostack=False)
            for idxs, color in zip(rev_idxs, rev_colors):
                low_idx, high_idx = idxs
                rev_strand_set.createDeserializedStrand(low_idx, high_idx, color,
                                                        use_undostack=False)
            part.refreshSegments(id_num)   # update segments
    # end for

    xovers = part_dict['xovers']
    for from_id, from_is_fwd, from_idx, to_id, to_is_fwd, to_idx in xovers:
        from_strand = part.getStrand(from_is_fwd, from_id, from_idx)
        to_strand = part.getStrand(to_is_fwd, to_id, to_idx)
        part.createXover(from_strand, from_idx,
                         to_strand, to_idx,
                         update_oligo=False,
                         use_undostack=False)
    # end for

    RefreshOligosCommand(part).redo()
    for oligo in part_dict['oligos']:
        id_num = oligo['id_num']
        idx = oligo['idx5p']
        is_fwd = oligo['is_5p_fwd']
        color = oligo['color']
        sequence = oligo['sequence']
        strand5p = part.getStrand(is_fwd, id_num, idx)
        this_oligo = strand5p.oligo()
        # this_oligo.applyColor(color, use_undostack=False)
        if sequence is not None:
            this_oligo.applySequence(sequence, use_undostack=False)
    # end for

    # INSERTIONS, SKIPS
    for id_num, idx, length in part_dict['insertions']:
        fwd_strand = part.getStrand(True, id_num, idx)
        rev_strand = part.getStrand(False, id_num, idx)
        if fwd_strand:
            fwd_strand.addInsertion(idx, length, use_undostack=False)
        elif rev_strand:
            rev_strand.addInsertion(idx, length, use_undostack=False)
        else:
            ins = 'Insertion' if length > 0 else 'Skip'
            print("Cannot find strand for {} at {}[{}]".format(ins, id_num, idx))
    # end for

    # TODO fix this to set position
    # instance_props = part_dict['instance_properties']    # list

    vh_order = part_dict['virtual_helix_order']
    if vh_order:
        # print("import order", vh_order)
        part.setImportedVHelixOrder(vh_order)

    # Restore additional Part properties
    for key in ('name',
                'color',
                'crossover_span_angle',
<<<<<<< HEAD
                'max_vhelix_length'
                ]:
        value = part_dict[key]
        part.setProperty(key, value, use_undostack=False)
        part.partPropertyChangedSignal.emit(part, key, value)
# end def


def importToPart(   part_instance : ObjectInstance,
                    copy_dict: dict,
                    offset: Tuple[float, float] = None,
                    use_undostack: bool = True):
    """Use this to duplicate virtual_helices within a ``Part``.  duplicate
    ``id_num``s will start numbering ``part.getMaxIdNum() + 1`` rather than the
    lowest available ``id_num``.
=======
                'max_vhelix_length',
                'workplane_idxs'):
        value = part_dict.get(key)
        if value is not None:
            part.setProperty(key, value, use_undostack=False)
            part.partPropertyChangedSignal.emit(part, key, value)
# end def


def importToPart(part_instance, copy_dict, offset=None, use_undostack=True, ignore_neighbors=False):
    """
    Use this to duplicate virtual_helices within a Part. Duplicate id_nums
    will start numbering `part.getMaxIdNum()` rather than the lowest available
    id_num.  TODO should this numbering change?
>>>>>>> 7d957640

    Args:
        part_instance:
        copy_dict:
    """
    assert isinstance(offset, (tuple, list)) or offset is None
    assert isinstance(use_undostack, bool)

    print('Importing to part where use_undostack is %s' % use_undostack)

    part = part_instance.reference()
    if use_undostack:
        undostack = part.undoStack()
        undostack.beginMacro("Import to Part")
    id_num_offset = part.getMaxIdNum() + 1
    if id_num_offset % 2 == 1:
        id_num_offset += 1
    vh_id_list = copy_dict['vh_list']
    origins = copy_dict['origins']
    vh_props = copy_dict['virtual_helices']
    # name_suffix = ".%d"

    xoffset = offset[0] if offset else 0
    yoffset = offset[1] if offset else 0

    keys = list(vh_props.keys())
    name_index = keys.index('name')
    new_vh_id_set = set()
    copied_vh_index_set = set()
    if offset is None:
        offx, offy = 0, 0
    else:
        offx, offy = offset

    for i, pair in enumerate(vh_id_list):
        id_num, size = pair
        x, y = origins[i]
<<<<<<< HEAD
        if offset is not None:
            x += offx
            y += offy
        try:
            # Don't use id_num since is compacted
            z = vh_props['z'][i]
        except:
            print(vh_props)
            raise
        vals = [vh_props[k][i] for k in keys]
        new_id_num = i + id_num_offset
        # print("creating", new_id_num)
        vals[name_index] += (name_suffix % new_id_num)
        did_create = part.createVirtualHelix(x, y, z, size,
=======

        z = vh_props['z'][i]
        vals = [vh_props[k][i] for k in keys]
        new_id_num = i + id_num_offset
        vals[name_index] = 'vh%s' % new_id_num
        if ignore_neighbors:
            try:
                ignore_index = keys.index('neighbors')
                fixed_keys = keys[:ignore_index] + keys[ignore_index + 1:]
                fixed_vals = vals[:ignore_index] + vals[ignore_index + 1:]
            except ValueError:
                fixed_keys = keys
                fixed_vals = vals
        part.createVirtualHelix(x+xoffset, y+yoffset, z, size,
>>>>>>> 7d957640
                                id_num=new_id_num,
                                properties=(fixed_keys, fixed_vals),
                                safe=use_undostack,
                                use_undostack=use_undostack)
        if did_create:
            copied_vh_index_set.add(i)
            new_vh_id_set.add(new_id_num)
    # end for
    strands = copy_dict['strands']
    strand_index_list = strands['indices']
    color_list = strands['properties']
    for i, idx_set in enumerate(strand_index_list):
        if i not in copied_vh_index_set:
            continue
        if idx_set is not None:
<<<<<<< HEAD
            # print("getting", new_id_num)
            fwd_strand_set, rev_strand_set = part.getStrandSets(i + id_num_offset)
=======
            fwd_strand_set, rev_strand_set = part.getStrandSets(id_num + id_num_offset)
>>>>>>> 7d957640
            fwd_idxs, rev_idxs = idx_set
            fwd_colors, rev_colors = color_list[i]
            for idxs, color in zip(fwd_idxs, fwd_colors):
                low_idx, high_idx = idxs
                fwd_strand_set.createDeserializedStrand(low_idx, high_idx, color,
                                                        use_undostack=use_undostack)

            for idxs, color in zip(rev_idxs, rev_colors):
                low_idx, high_idx = idxs
                rev_strand_set.createDeserializedStrand(low_idx, high_idx, color,
                                                        use_undostack=use_undostack)
    # end def

    xovers = copy_dict['xovers']
    for from_i, from_is_fwd, from_idx, to_i, to_is_fwd, to_idx in xovers:
        from_strand = part.getStrand(from_is_fwd, from_i + id_num_offset, from_idx)
        to_strand = part.getStrand(to_is_fwd, to_i + id_num_offset, to_idx)
        part.createXover(from_strand, from_idx,
                         to_strand, to_idx,
                         update_oligo=use_undostack,
                         use_undostack=use_undostack)
    if not use_undostack:
        RefreshOligosCommand(part).redo()

    # INSERTIONS, SKIPS
<<<<<<< HEAD
    for i, idx, length in copy_dict['insertions']:
        fwd_strand = part.getStrand(True, i + id_num_offset, idx)
        rev_strand = part.getStrand(False, i + id_num_offset, idx)
=======
    for id_num, idx, length in copy_dict['insertions']:
        fwd_strand = part.getStrand(True, id_num + id_num_offset, idx)
        rev_strand = part.getStrand(False, id_num + id_num_offset, idx)
>>>>>>> 7d957640
        if fwd_strand:
            fwd_strand.addInsertion(idx, length, use_undostack=use_undostack)
        elif rev_strand:
            rev_strand.addInsertion(idx, length, use_undostack=use_undostack)
        else:
            ins = 'Insertion' if length > 0 else 'Skip'
            err = "Cannot find strand for {} at {}[{}]"
            print(err.format(ins, i + id_num_offset, idx))

    """
    TODO: figure out copy_dict['view_properties'] handling here
    """
    if use_undostack:
        undostack.endMacro()
    return new_vh_id_set
# end def<|MERGE_RESOLUTION|>--- conflicted
+++ resolved
@@ -4,7 +4,7 @@
 from cadnano.fileio.lattice import HoneycombDnaPart, SquareDnaPart
 from cadnano.part.nucleicacidpart import DEFAULT_RADIUS
 from cadnano.part.refresholigoscmd import RefreshOligosCommand
-from cadnano.proxies.cnenum import GridEnum, PointEnum, OrthoViewEnum
+from cadnano.proxies.cnenum import GridEnum, PointEnum, OrthoViewEnum, EnumType
 from cadnano.objectinstance import ObjectInstance
 
 def decode(document, obj, emit_signals=False):
@@ -19,13 +19,8 @@
     for part_dict in obj['parts']:
         grid_type = determineLatticeType(part_dict)
 
-<<<<<<< HEAD
-    # This assumes that the lattice without a specified grid type is a honeycomb lattice
-    grid_type = meta.get('grid_type', GridEnum.HONEYCOMB)
-=======
         ortho_view_type = determineOrthoViewType(part_dict, grid_type)
-        document.setSliceOrGridViewVisible(value=ortho_view_type)
->>>>>>> 7d957640
+        document.setSliceOrGridViewVisible(view_type=ortho_view_type)
 
         decodePart(document, part_dict, grid_type=grid_type,
                    emit_signals=emit_signals)
@@ -41,7 +36,7 @@
 # end def
 
 
-def determineOrthoViewType(part_dict, grid_type):
+def determineOrthoViewType(part_dict: dict, grid_type: EnumType):
     THRESHOLD = 0.0005
     vh_id_list = part_dict.get('vh_list')
     origins = part_dict.get('origins')
@@ -49,38 +44,27 @@
     for vh_id, size in vh_id_list:
         vh_x, vh_y = origins[vh_id]
 
-<<<<<<< HEAD
-        if grid_type is GridEnum.HONEYCOMB:
-            distance, point = HoneycombDnaPart.distanceFromClosestLatticeCoord(vh_x, vh_y, DEFAULT_RADIUS)
+        if grid_type == GridEnum.HONEYCOMB:
+            distance, point = HoneycombDnaPart.distanceFromClosestLatticeCoord(radius=DEFAULT_RADIUS, x=vh_x, y=vh_y)
             if distance > THRESHOLD:
                 return OrthoViewEnum.GRID
-        elif grid_type is GridEnum.SQUARE:
-            if SquareDnaPart.distanceFromClosestLatticeCoord(vh_x, vh_y, DEFAULT_RADIUS)[0] > THRESHOLD:
+        elif grid_type == GridEnum.SQUARE:
+            if SquareDnaPart.distanceFromClosestLatticeCoord(radius=DEFAULT_RADIUS, x=vh_x, y=vh_y)[0] > THRESHOLD:
                 return OrthoViewEnum.GRID
     return OrthoViewEnum.SLICE
-=======
-        if grid_type is GridType.HONEYCOMB:
-            distance, point = HoneycombDnaPart.distanceFromClosestLatticeCoord(radius=DEFAULT_RADIUS, x=vh_x, y=vh_y)
-            if distance > THRESHOLD:
-                return OrthoViewType.GRID
-        elif grid_type is GridType.SQUARE:
-            if SquareDnaPart.distanceFromClosestLatticeCoord(radius=DEFAULT_RADIUS, x=vh_x, y=vh_y)[0] > THRESHOLD:
-                return OrthoViewType.GRID
-    return OrthoViewType.SLICE
->>>>>>> 7d957640
 # end def
 
-def determineLatticeType(part_dict):
+def determineLatticeType(part_dict: dict) -> EnumType:
     """
     Guess the lattice type based on the sum of the vector distances between
     VHs and the closest lattice position.
 
 
     Args:
-        part_dict (dict):  the dict corresponding to the part to be imported
+        part_dict:  the ``dict`` corresponding to the part to be imported
 
     Returns:
-        GridType.HONEYCOMB or GridType.SQUARE
+        ``GridEnum.HONEYCOMB`` or ``GridEnum.SQUARE``
     """
     vh_id_list = part_dict.get('vh_list')
     origins = part_dict.get('origins')
@@ -113,9 +97,9 @@
     sum_square_distance = (square_delta_x**2 + square_delta_y**2)**0.5
 
     if abs(sum_honeycomb_distance) < abs(sum_square_distance):
-        return GridType.HONEYCOMB
+        return GridEnum.HONEYCOMB
     else:
-        return GridType.SQUARE
+        return GridEnum.SQUARE
 # end def
 
 def decodePart(document, part_dict, grid_type, emit_signals=False):
@@ -222,9 +206,8 @@
     for key in ('name',
                 'color',
                 'crossover_span_angle',
-<<<<<<< HEAD
                 'max_vhelix_length'
-                ]:
+                ):
         value = part_dict[key]
         part.setProperty(key, value, use_undostack=False)
         part.partPropertyChangedSignal.emit(part, key, value)
@@ -238,26 +221,11 @@
     """Use this to duplicate virtual_helices within a ``Part``.  duplicate
     ``id_num``s will start numbering ``part.getMaxIdNum() + 1`` rather than the
     lowest available ``id_num``.
-=======
-                'max_vhelix_length',
-                'workplane_idxs'):
-        value = part_dict.get(key)
-        if value is not None:
-            part.setProperty(key, value, use_undostack=False)
-            part.partPropertyChangedSignal.emit(part, key, value)
-# end def
-
-
-def importToPart(part_instance, copy_dict, offset=None, use_undostack=True, ignore_neighbors=False):
-    """
-    Use this to duplicate virtual_helices within a Part. Duplicate id_nums
-    will start numbering `part.getMaxIdNum()` rather than the lowest available
-    id_num.  TODO should this numbering change?
->>>>>>> 7d957640
-
     Args:
         part_instance:
         copy_dict:
+        offset:
+        use_undostack: default is ``True``
     """
     assert isinstance(offset, (tuple, list)) or offset is None
     assert isinstance(use_undostack, bool)
@@ -274,7 +242,7 @@
     vh_id_list = copy_dict['vh_list']
     origins = copy_dict['origins']
     vh_props = copy_dict['virtual_helices']
-    # name_suffix = ".%d"
+    name_suffix = ".%d"
 
     xoffset = offset[0] if offset else 0
     yoffset = offset[1] if offset else 0
@@ -291,7 +259,7 @@
     for i, pair in enumerate(vh_id_list):
         id_num, size = pair
         x, y = origins[i]
-<<<<<<< HEAD
+
         if offset is not None:
             x += offx
             y += offy
@@ -305,23 +273,19 @@
         new_id_num = i + id_num_offset
         # print("creating", new_id_num)
         vals[name_index] += (name_suffix % new_id_num)
+
+        # NOTE GOT RID OF 'if' BY NC SINCE 'neighbors' SHOULD JUST BE
+        # RECALCULATED ON THE FLY? TODO LOOK INTO THIS
+        try:
+            ignore_index = keys.index('neighbors')
+            fixed_keys = keys[:ignore_index] + keys[ignore_index + 1:]
+            fixed_vals = vals[:ignore_index] + vals[ignore_index + 1:]
+        except ValueError:
+            fixed_keys = keys
+            fixed_vals = vals
+        # end if
+
         did_create = part.createVirtualHelix(x, y, z, size,
-=======
-
-        z = vh_props['z'][i]
-        vals = [vh_props[k][i] for k in keys]
-        new_id_num = i + id_num_offset
-        vals[name_index] = 'vh%s' % new_id_num
-        if ignore_neighbors:
-            try:
-                ignore_index = keys.index('neighbors')
-                fixed_keys = keys[:ignore_index] + keys[ignore_index + 1:]
-                fixed_vals = vals[:ignore_index] + vals[ignore_index + 1:]
-            except ValueError:
-                fixed_keys = keys
-                fixed_vals = vals
-        part.createVirtualHelix(x+xoffset, y+yoffset, z, size,
->>>>>>> 7d957640
                                 id_num=new_id_num,
                                 properties=(fixed_keys, fixed_vals),
                                 safe=use_undostack,
@@ -337,12 +301,8 @@
         if i not in copied_vh_index_set:
             continue
         if idx_set is not None:
-<<<<<<< HEAD
             # print("getting", new_id_num)
             fwd_strand_set, rev_strand_set = part.getStrandSets(i + id_num_offset)
-=======
-            fwd_strand_set, rev_strand_set = part.getStrandSets(id_num + id_num_offset)
->>>>>>> 7d957640
             fwd_idxs, rev_idxs = idx_set
             fwd_colors, rev_colors = color_list[i]
             for idxs, color in zip(fwd_idxs, fwd_colors):
@@ -368,15 +328,9 @@
         RefreshOligosCommand(part).redo()
 
     # INSERTIONS, SKIPS
-<<<<<<< HEAD
     for i, idx, length in copy_dict['insertions']:
         fwd_strand = part.getStrand(True, i + id_num_offset, idx)
         rev_strand = part.getStrand(False, i + id_num_offset, idx)
-=======
-    for id_num, idx, length in copy_dict['insertions']:
-        fwd_strand = part.getStrand(True, id_num + id_num_offset, idx)
-        rev_strand = part.getStrand(False, id_num + id_num_offset, idx)
->>>>>>> 7d957640
         if fwd_strand:
             fwd_strand.addInsertion(idx, length, use_undostack=use_undostack)
         elif rev_strand:

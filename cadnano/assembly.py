--- conflicted
+++ resolved
@@ -73,11 +73,7 @@
         new_obj_inst_list = asm._obj_instance_list
         obj_instances = self.objects()
 
-<<<<<<< HEAD
         # create a dictionary mapping objects (keys) to lists of 
-=======
-        # create a dictionary mapping objects (keys) to lists of
->>>>>>> bc399500
         # ObjectInstances ([value1, value2])
         # this uniquifies the creation of new Assemblies
         object_dict = defaultdict(list)
@@ -85,11 +81,7 @@
         for x in obj_instances:
             obj = f1(x)
             object_dict[obj].append(x)
-<<<<<<< HEAD
         # end for
-=======
-        # end
->>>>>>> bc399500
 
         # copy the all the objects
         f2 = methodcaller('deepCopy')

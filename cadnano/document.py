#!/usr/bin/env python
# encoding: utf-8

from operator import itemgetter
from uuid import uuid4
from typing import Set
from typing import List
from typing import Tuple
from typing import Iterable, Iterator
from typing import Optional

from cadnano import app, setBatch, util
from cadnano.addinstancecmd import AddInstanceCommand
from cadnano.proxies.cnenum import ModEnum, GridEnum, EnumType
from cadnano.proxies.cnobject import CNObject
from cadnano.objectinstance import ObjectInstance
from cadnano.proxies.cnproxy import ProxySignal, UndoStack
from cadnano.docmodscmd import (AddModCommand, ModifyModCommand,
                                RemoveModCommand)
from cadnano.fileio.decode import decodeFile
from cadnano.fileio.encode import encodeToFile

from cadnano.part import Part
from cadnano.part.nucleicacidpart import NucleicAcidPart
from cadnano.part.refreshsegmentscmd import RefreshSegmentsCommand
from cadnano.oligo import Oligo
from cadnano.strandset import StrandSet
from cadnano.strand import Strand

from cadnano.cntypes import DocCtrlT

# Type Aliases
EndsSelected = Tuple[bool, bool]

class Document(CNObject):
    """
    The Document class is the root of the model. It has two main purposes:
    1. Serve as the parent all Part objects within the model.
    2. Track all sub-model actions on its undoStack.

    Args:
        parent (CNObject): optional, defaults to None

    Attributes:
        view_names (list): views the document should support
        filter_set (set): filters that should be applied when selecting.
    """

    def __init__(self, parent=None):
        super(Document, self).__init__(parent)

        self._undostack = us = UndoStack()  # notice NO parent, what does this mean?
        us.setUndoLimit(30)
        self._children = set()     # for storing a reference to Parts (and Assemblies)
        self._instances = set()    # for storing instances of Parts (and Assemblies)
        self._controller = None
        # the dictionary maintains what is selected
        self._selection_dict = {}
        self._active_part = None

        self._filename = None

        # the added list is what was recently selected or deselected
        self._strand_selected_changed_dict = {}
        self.view_names = []
        self.filter_set = set()
        self._mods = {}  # modifications keyed by mod id
        this_app = app()
        this_app.documentWasCreatedSignal.emit(self)
    # end def

    # SIGNALS #
    documentPartAddedSignal = ProxySignal(object, CNObject, name='documentPartAddedSignal')
    """`Document`, `Part`"""

    documentAssemblyAddedSignal = ProxySignal(object, CNObject, name='documentAssemblyAddedSignal')
    """`Document`, `Assembly`"""

    documentSelectionFilterChangedSignal = ProxySignal(object, name='documentSelectionFilterChangedSignal')
    documentPreXoverFilterChangedSignal = ProxySignal(str, name='documentPreXoverFilterChangedSignal')
    documentViewResetSignal = ProxySignal(CNObject, name='documentViewResetSignal')
    documentClearSelectionsSignal = ProxySignal(CNObject, name='documentClearSelectionsSignal')
    documentModAddedSignal = ProxySignal(object, object, object, name='documentModAddedSignal')
    documentModRemovedSignal = ProxySignal(object, object, name='documentModRemovedSignal')
    documentModChangedSignal = ProxySignal(object, object, object, name='documentModChangedSignal')

    # SLOTS #

    # ACCESSORS #
    def undoStack(self) -> UndoStack:
        """This is the actual undoStack to use for all commands. Any children
        needing to perform commands should just ask their parent for the
        undoStack, and eventually the request will get here.
        """
        return self._undostack

    def children(self) -> Set:
        """Returns a list of parts associated with the document.

        Returns:
            list: list of all child objects
        """
        return self._children

    def addRefObj(self, child: CNObject):
        """For adding Part and Assembly object references
        Args:
            child (object):
        """
        self._children.add(child)

    def addInstance(self, instance: ObjectInstance):
        """Add an ObjectInstance to the list of instances

        Args:
            instance:
        """
        self._instances.add(instance)

    def removeInstance(self, instance: ObjectInstance):
        """ Remove an ObjectInstance from the list of instances

        Args:
            instance:
        """
        self._instances.remove(instance)
        self.documentClearSelectionsSignal.emit(self)

    def removeAllChildren(self):
        """Used to reset the document. Not undoable."""
        self.documentClearSelectionsSignal.emit(self)
        for child in list(self._children):
            child.remove(use_undostack=True)
        self.undoStack().clear()
        self.deactivateActivePart()
    # end def

    def setFilterSet(self, filter_list: List[str]):
        """ Set the Document filter list.

        Emits `documentSelectionFilterChangedSignal`

        Args:
            filter_list: list of filter key names
        """
        assert isinstance(filter_list, list)

        vhkey = 'virtual_helix'
        fs = self.filter_set
        if vhkey in filter_list and vhkey not in fs:
            self.clearAllSelected()
        if vhkey in fs and vhkey not in filter_list:
            self.clearAllSelected()

        self.filter_set = fs = set(filter_list)
        self.documentSelectionFilterChangedSignal.emit(fs)
    # end def

    def removeRefObj(self, child: CNObject):
        """ Remove child Part or Assembly

        Args:
            child:
        """
        self._children.remove(child)
    # end def

    def activePart(self) -> Part:
        return self._active_part
    # end def

    def setActivePart(self, part: Part):
        self._active_part = part
        if self._controller:
            self._controller.toggleNewPartButtons(False)
    # end def

    def deactivateActivePart(self):
        self._active_part = None
        if self._controller:
            self._controller.toggleNewPartButtons(True)
    # end def

    def fileName(self) -> str:
        return self._filename
    # end def

    def setFileName(self, fname: str):
        self._filename = fname
    # end def

    def writeToFile(self, filename: str, legacy: bool = False):
        """ Convenience wrapper for `encodeToFile` to set the `document`
        argument to `self`

        Args:
            filename: full path file name
            legacy: attempt to export cadnano2 format
        """
        encodeToFile(filename, self, legacy)
    # end def

    def readFile(self, filename: str) -> 'cadnano.Document':
        """Convenience wrapper for ``decodeFile`` to always emit_signals and
        set the ``document`` argument to ``self``

        Args:
            filename: full path file name

        Returns:
            self ``Document`` object with data decoded from ``filename``
        """
        print("reading file", filename)
        return decodeFile(filename, document=self, emit_signals=True)
    # end def

    # def assemblies(self):
    #     """Returns a list of assemblies associated with the document."""
    #     return self._assemblies

    # PUBLIC METHODS FOR QUERYING THE MODEL #

    def addStrandToSelection(self, strand: Strand, value: EndsSelected):
        """ Add `Strand` object to Document selection

        Args:
            strand:
            value: of the form::

                (is low index selected, is high index selected)

        """
        ss = strand.strandSet()
        if ss in self._selection_dict:
            self._selection_dict[ss][strand] = value
        else:
            self._selection_dict[ss] = {strand: value}
        self._strand_selected_changed_dict[strand] = value
    # end def

    def removeStrandFromSelection(self, strand: Strand) -> bool:
        """Remove ``Strand`` object from Document selection

        Args:
            strand:

        Returns:
            ``True`` if successful, ``False`` otherwise
        """
        ss = strand.strandSet()
        if ss in self._selection_dict:
            temp = self._selection_dict[ss]
            if strand in temp:
                del temp[strand]
                if len(temp) == 0:
                    del self._selection_dict[ss]
                self._strand_selected_changed_dict[strand] = (False, False)
                return True
            else:
                return False
        else:
            return False
    # end def

    def addVirtualHelicesToSelection(self, part: Part, id_nums: Iterable[int]):
        """If the ``Part`` isn't in the ``_selection_dict`` its not
        going to be in the changed_dict either, so go ahead and add

        Args:
            part: The Part
            id_nums: List of virtual helix ID numbers
        """
        selection_dict = self._selection_dict
        if part not in selection_dict:
            selection_dict[part] = s_set = set()
        else:
            s_set = selection_dict[part]
        changed_set = set()
        for id_num in id_nums:
            if id_num not in s_set:
                s_set.add(id_num)
                changed_set.add(id_num)
        if len(changed_set) > 0:
            part.partVirtualHelicesSelectedSignal.emit(part, changed_set, True)
    # end def

    def removeVirtualHelicesFromSelection(self, part: Part, id_nums: Iterable[int]):
        """Remove from the ``Part`` selection the ``VirtualHelix`` objects
        specified by id_nums.

        Args:
            part:
            id_nums:
        """
        # print("remove called", id(part), id_nums,  self._selection_dict.get(part))
        selection_dict = self._selection_dict
        if part in selection_dict:
            s_set = selection_dict[part]
            changed_set = set()
            for id_num in id_nums:
                if id_num in s_set:
                    s_set.remove(id_num)
                    if len(s_set) == 0:
                        del selection_dict[part]
                    changed_set.add(id_num)
            if len(changed_set) > 0:
                part.partVirtualHelicesSelectedSignal.emit(part, changed_set, False)
    # end def

    def selectedOligos(self) -> Set[Oligo]:
        """As long as one endpoint of a strand is in the selection, then the
        oligo is considered selected.

        Returns:
            Set of zero or more selected :obj:`Oligos`
        """
        s_dict = self._selection_dict
        selected_oligos = set()
        for ss in s_dict.keys():
            for strand in ss:
                selected_oligos.add(strand.oligo())
            # end for
        # end for
        return selected_oligos
    # end def

    def clearAllSelected(self):
        """Clear all selections
        emits documentClearSelectionsSignal
        """
        # print("clearAllSelected")
        self._selection_dict = {}
        # the added list is what was recently selected or deselected
        self._strand_selected_changed_dict = {}
        self.documentClearSelectionsSignal.emit(self)
    # end def

    def isModelStrandSelected(self, strand: Strand) -> bool:
        ss = strand.strandSet()
        if ss in self._selection_dict:
            if strand in self._selection_dict[ss]:
                return True
            else:
                return False
        else:
            return False
    # end def

    def isVirtualHelixSelected(self, part: Part, id_num: int) -> bool:
        """For a given ``Part``

        Args:
            part: ``Part`` in question
            id_num: ID number of a virtual helix

        Returns:
            ``True`` if ``id_num`` is selected else ``False``
        """
        if part in self._selection_dict:
            return id_num in self._selection_dict[part]
        else:
            return False
    # end def

    def isOligoSelected(self, oligo: Oligo) -> bool:
        """Determine if given ``Oligo`` is selected

        Args:
            oligo: ``Oligo`` object

        Returns:
            ``True`` if ``oligo`` is selected otherwise ``False``
        """
        strand5p = oligo.strand5p()
        for strand in strand5p.generator3pStrand():
            if self.isModelStrandSelected(strand):
                return True
        return False
    # end def

    def selectOligo(self, oligo: Oligo):
        """Select given ``Oligo``

        Args:
            oligo: ``Oligo`` object
        """
        strand5p = oligo.strand5p()
        both_ends = (True, True)
        for strand in strand5p.generator3pStrand():
            self.addStrandToSelection(strand, both_ends)
        self.updateStrandSelection()
    # end def

    def deselectOligo(self, oligo: Oligo):
        """Deselect given ``Oligo``

        Args:
            oligo: ``Oligo`` object
        """
        strand5p = oligo.strand5p()
        for strand in strand5p.generator3pStrand():
            self.removeStrandFromSelection(strand)
        self.updateStrandSelection()
    # end def

    def getSelectedStrandValue(self, strand: Strand) -> EndsSelected:
        """Strand is an object to look up
        it is pre-vetted to be in the dictionary

        Args:
            strand: ``Strand`` object in question

        Returns:
            Tuple of the end point selection
        """
        return self._selection_dict[strand.strandSet()][strand]
    # end def

    def sortedSelectedStrands(self, strandset: StrandSet) -> List[Strand]:
        """Get a list sorted from low to high index of `Strands` in a `StrandSet`
        that are selected

        Args:
            strandset: :obj:`StrandSet` to get selected strands from

        Returns:
            List of :obj:`Strand`s
        """
        out_list = [x for x in self._selection_dict[strandset].items()]

        def getLowIdx(x): return Strand.lowIdx(itemgetter(0)(x))
        out_list.sort(key=getLowIdx)
        return out_list
    # end def

    def determineStrandSetBounds(self,  selected_strand_list: List[Tuple[Strand, EndsSelected]],
                                        strandset: StrandSet) -> Tuple[int, int]:
        """Determine the bounds of a :class:`StrandSet` ``strandset`` among a
        a list of selected strands in that same ``strandset``

        Args:
            selected_strand_list: list of ``( Strands, (is_low, is_high) )`` items
            strandset: of interest

        Returns:
            tuple: min low bound and min high bound index
        """
        length = strandset.length()
        min_high_delta = min_low_delta = max_ss_idx = length - 1  # init the return values
        ss_dict = self._selection_dict[strandset]

        for strand, value in selected_strand_list:
            idx_low, idx_high = strand.idxs()
            low_neighbor, high_neighbor = strandset.getNeighbors(strand)
            # print(low_neighbor, high_neighbor)
            if value[0]:    # the end is selected
                if low_neighbor is None:
                    temp = idx_low - 0
                else:
                    if low_neighbor in ss_dict:
                        value_N = ss_dict[low_neighbor]
                        # we only care if the low neighbor is not selected
                        temp = min_low_delta if value_N[1] else idx_low - low_neighbor.highIdx() - 1
                    # end if
                    else:  # not selected
                        temp = idx_low - low_neighbor.highIdx() - 1
                    # end else

                if temp < min_low_delta:
                    min_low_delta = temp
                # end if
                # check the other end of the strand
                if not value[1]:
                    temp = idx_high - idx_low - 1
                    if temp < min_high_delta:
                        min_high_delta = temp

            # end if
            if value[1]:
                if high_neighbor is None:
                    temp = max_ss_idx - idx_high
                else:
                    if high_neighbor in ss_dict:
                        value_N = ss_dict[high_neighbor]
                        # we only care if the low neighbor is not selected
                        temp = min_high_delta if value_N[0] else high_neighbor.lowIdx() - idx_high - 1
                    # end if
                    else:  # not selected
                        temp = high_neighbor.lowIdx() - idx_high - 1
                    # end else

                # end else
                if temp < min_high_delta:
                    min_high_delta = temp
                # end if
                # check the other end of the strand
                if not value[0]:
                    temp = idx_high - idx_low - 1
                    if temp < min_low_delta:
                        min_low_delta = temp
            # end if
        # end for
        return (min_low_delta, min_high_delta)
    # end def

    def getSelectionBounds(self) -> Tuple[int, int]:
        """Get the index bounds of a strand selection

        Returns:
            tuple: of :obj:`int`
        """
        min_low_delta = -1
        min_high_delta = -1
        for strandset in self._selection_dict.keys():
            selected_list = self.sortedSelectedStrands(strandset)
            temp_low, temp_high = self.determineStrandSetBounds(selected_list, strandset)
            if temp_low < min_low_delta or min_low_delta < 0:
                min_low_delta = temp_low
            if temp_high < min_high_delta or min_high_delta < 0:
                min_high_delta = temp_high

        return (min_low_delta, min_high_delta)
    # end def

    def deleteStrandSelection(self, use_undostack: bool = True):
        """Delete selected strands. First iterates through all selected strands
        and extracts refs to xovers and strands. Next, calls removeXover
        on xoverlist as part of its own macroed command for isoluation
        purposes. Finally, calls removeStrand on all strands that were
        fully selected (low and high), or had at least one non-xover
        endpoint selected.
        """
        xoList = []
        strand_dict = {}
        for strandset_dict in self._selection_dict.values():
            for strand, selected in strandset_dict.items():
                part = strand.part()
                idx_low, idx_high = strand.idxs()
                strand5p = strand.connection5p()
                strand3p = strand.connection3p()
                # both ends are selected
                strand_dict[strand] = selected[0] and selected[1]

                # only look at 3' ends to handle xover deletion
                sel3p = selected[0] if idx_low == strand.idx3Prime() else selected[1]
                if sel3p:  # is idx3p selected?
                    if strand3p:  # is there an xover
                        xoList.append((part, strand, strand3p, use_undostack))
                    else:  # idx3p is a selected endpoint
                        strand_dict[strand] = True
                else:
                    if not strand5p:  # idx5p is a selected endpoint
                        strand_dict[strand] = True

        if use_undostack and xoList:
            self.undoStack().beginMacro("Delete xovers")
        for part, strand, strand3p, useUndo in xoList:
            NucleicAcidPart.removeXover(part, strand, strand3p, useUndo)
            self.removeStrandFromSelection(strand)
            self.removeStrandFromSelection(strand3p)
        self._selection_dict = {}
        self.documentClearSelectionsSignal.emit(self)
        if use_undostack:
            if xoList:  # end xover macro if it was started
                self.undoStack().endMacro()
            if True in strand_dict.values():
                self.undoStack().beginMacro("Delete selection")
            else:
                return  # nothing left to do
        for strand, delete in strand_dict.items():
            if delete:
                strand.strandSet().removeStrand(strand)
        if use_undostack:
            self.undoStack().endMacro()
    # end def

    def resizeSelection(self, delta: int, use_undostack: bool = True):
        """ Moves the selected idxs by delta by first iterating over all strands
        to calculate new idxs (method will return if snap-to behavior would
        create illegal state), then applying a resize command to each strand.

        Args:
            delta:
            use_undostack: optional, default is ``True``
        """
        resize_list = []
        vh_set = set()
        # calculate new idxs
        part = None
        for strandset_dict in self._selection_dict.values():
            for strand, selected in strandset_dict.items():
                if part is None:
                    part = strand.part()
                idx_low, idx_high = strand.idxs()
                new_low, new_high = strand.idxs()
                delta_low = delta_high = delta

                # process xovers to get revised delta
                if selected[0] and strand.connectionLow():
                    new_low = part.xoverSnapTo(strand, idx_low, delta)
                    if new_low is None:
                        return
                    delta_high = new_low - idx_low
                if selected[1] and strand.connectionHigh():
                    new_high = part.xoverSnapTo(strand, idx_high, delta)
                    if new_high is None:
                        return
                    delta_low = new_high - idx_high

                # process endpoints
                if selected[0] and not strand.connectionLow():
                    new_low = idx_low + delta_low
                if selected[1] and not strand.connectionHigh():
                    new_high = idx_high + delta_high

                if new_low > new_high:  # check for illegal state
                    return

                vh_set.add(strand.idNum())
                resize_list.append((strand, new_low, new_high))
            # end for
        # end for

        # execute the resize commands
        us = self.undoStack()
        if use_undostack:
            us.beginMacro("Resize Selection")

        for strand, idx_low, idx_high in resize_list:
            Strand.resize(strand,
                          (idx_low, idx_high),
                          use_undostack,
                          update_segments=False)
        if resize_list:
            cmd = RefreshSegmentsCommand(part, vh_set)
            if use_undostack:
                us.push(cmd)
            else:
                cmd.redo()

        if use_undostack:
            us.endMacro()
    # end def

    def updateStrandSelection(self):
        """Do it this way in the future when we have
        a better signaling architecture between views
        For now, individual objects need to emit signals

        """
        oligos_selected_set = set()
        oligos_set = set()
        for obj, value in self._strand_selected_changed_dict.items():
            oligo = obj.oligo()
            oligos_set.add(oligo)
            if True in value:
                oligos_selected_set.add(oligo)
            obj.strandSelectedChangedSignal.emit(obj, value)
        # end for
        for oligo in oligos_selected_set:
            oligo.oligoSelectedChangedSignal.emit(oligo, True)
        oligos_deselected_set = oligos_set - oligos_selected_set
        for oligo in oligos_deselected_set:
            oligo.oligoSelectedChangedSignal.emit(oligo, False)
        self._strand_selected_changed_dict = {}
    # end def

    def resetViews(self):
        """This is a fast way to clear selections and the views.
        We could manually deselect each item from the Dict, but we'll just
        let them be garbage collect
        the dictionary maintains what is selected
        """
        # print("reset views")
        self._selection_dict = {}
        # the added list is what was recently selected or deselected
        self._strand_selected_changed_dict = {}
        self.documentViewResetSignal.emit(self)
    # end def

    def makeNew(self, fname: str = "untitled.json"):
        """For use in creating a new ``Document``

        Args:
            fname: new filename, default is ``untitled.json``
        """
        self.clearAllSelected()
        self.resetViews()
        setBatch(True)
        self.removeAllChildren()  # clear out old parts
        setBatch(False)
        self.undoStack().clear()  # reset undostack
        self.deactivateActivePart()
        self._filename = fname
    # end def

    def setViewNames(self, view_name_list: List[str], do_clear: bool = False):
        """Tell the model what views the document should support
        Allows non-visible views to be used.
        Intended to be called at application launch only at present.

        Args:
            view_name_list: List of view names like `slice`, `path`, or `inspector`
            do_clear:: optional, clear the names or not? defaults to ``False``
        """
        view_names = [] if do_clear else self.view_names
        for view_name in view_name_list:
            if view_name not in view_names:
                view_names.append(view_name)
        self.view_names = view_names
    # end def

    # PUBLIC METHODS FOR EDITING THE MODEL #
    def createNucleicAcidPart(  self,
                                use_undostack: bool = True,
                                grid_type: EnumType = GridEnum.HONEYCOMB
                            ) -> NucleicAcidPart:
        """Create and store a new DnaPart and instance, and return the instance.

        Args:
            use_undostack: optional, defaults to True
            grid_type: optional default to HoneyComb

        Returns
            new :obj:`NucleicAcidPart`
        """
        dna_part = NucleicAcidPart(document=self, grid_type=grid_type)
        self._addPart(dna_part, use_undostack=use_undostack)
        return dna_part
    # end def

    def getParts(self) -> Iterator[Part]:
        """Get all child :obj:`Part` in the document

        Yields:
            the next :obj:`Part` in the the Set of children
        """
        for item in self._children:
            if isinstance(item, Part):
                yield item
    # end def

    def getPartByUUID(self, uuid: str) -> Part:
        """Get the part given the uuid string

        Args:
            uuid: of the part

        Returns:
            Part

        Raises:
            KeyError: no part with that UUID
        """
        for item in self._children:
            if isinstance(item, Part) and item.uuid == uuid:
                return item
        raise KeyError("Part with uuid {} not found".format(uuid))
    # end def

    # PUBLIC SUPPORT METHODS #
    def controller(self):
        return self._controller
    # end def

    def setController(self, controller: DocCtrlT):
        """Called by ``DocumentController.setDocument`` method."""
        self._controller = controller
    # end def

    # PRIVATE SUPPORT METHODS #
    def _addPart(self, part: Part, use_undostack: bool = True):
        """Add part to the document via AddInstanceCommand.
        """
        c = AddInstanceCommand(self, part)
        util.doCmd(self, c, use_undostack)
    # end def

    def createMod(  self,
                    params: dict, mid: str = None,
                    use_undostack: bool = True) -> Tuple[dict, str]:
        """Create a modification

        Args:
            params:
            mid: optional, modification ID string
            use_undostack: optional, default is ``True``

        Returns:
            tuple of :obj:`dict`, :obj:`str` of form::

                (dictionary of modification paramemters, modification ID string)

        Raises:
            KeyError: Duplicate mod ID
        """
        if mid is None:
            mid = uuid4().hex
        elif mid in self._mods:
            raise KeyError("createMod: Duplicate mod id: {}".format(mid))

        name = params.get('name', mid)
        color = params.get('color', '#00FF00')
        seq5p = params.get('seq5p', '')
        seq3p = params.get('seq3p', '')
        seqInt = params.get('seqInt', '')
        note = params.get('note', '')

        cmdparams = {
            'props': {'name': name,
                      'color': color,
                      'note': note,
                      'seq5p': seq5p,
                      'seq3p': seq3p,
                      'seqInt': seqInt,
                      },
            'ext_locations': set(),  # external mods, mod belongs to idx outside of strand
            'int_locations': set()   # internal mods, mod belongs between idx and idx + 1
        }

        item = {'name': name,
                'color': color,
                'note': note,
                'seq5p': seq5p,
                'seq3p': seq3p,
                'seqInt': seqInt
                }
        c = AddModCommand(self, cmdparams, mid)
        util.doCmd(self, c, use_undostack=use_undostack)
        return item, mid
    # end def

    def modifyMod(self, params: dict, mid: str, use_undostack: bool = True):
        """Modify an existing modification

        Args:
            params:
            mid: optional, modification ID string
            use_undostack: optional, default is ``True``
        """
        if mid in self._mods:
            c = ModifyModCommand(self, params, mid)
            util.doCmd(self, c, use_undostack=use_undostack)
    # end def

    def destroyMod(self, mid: str, use_undostack: bool = True):
        """Destroy an existing modification

        Args:
            mid: optional, modification ID string
            use_undostack: optional, default is ``True``
        """
        if mid in self._mods:
            c = RemoveModCommand(self, mid)
            util.doCmd(self, c, use_undostack=use_undostack)
    # end def

    def getMod(self, mid: str) -> Optional[dict]:
        """Get an existing modification

        Args:
            mid: modification ID string

        Returns:
            dict or None
        """
        return self._mods.get(mid)
    # end def

    def getModProperties(self, mid: str) -> Optional[dict]:
        """Get an existing modification properties

        Args:
            mid: modification ID string

        Returns:
            dict or None
        """
        return self._mods.get(mid)['props']
    # end def

    def getModLocationsSet(self, mid: str, is_internal: bool) -> dict:
        """Get an existing modifications locations in a ``Document``
        (``Part``, Virtual Helix ID, ``Strand``)

        Args:
            mid: modification ID string
            is_internal:

        Returns:
            dict
        """
        if is_internal:
            return self._mods[mid]['int_locations']
        else:
            return self._mods[mid]['ext_locations']
    # end def

    def addModInstance(self, mid: str, is_internal: bool, part: Part, key: str):
        """Add an instance of a modification to the Document

        Args:
            mid: modification id string
            is_internal:
            part: associated Part
            key: key of the modification at the part level
        """
        location_set = self.getModLocationsSet(mid, is_internal)
        doc_key = ''.join((part.uuid, ',', key))
        location_set.add(doc_key)
    # end def

    def removeModInstance(self, mid: str, is_internal: bool, part: Part, key: str):
        """Remove an instance of a modification from the Document

        Args:
            mid: modification id string
            is_internal:
            part: associated Part
            key: key of the modification at the part level
        """
        location_set = self.getModLocationsSet(mid, is_internal)
        doc_key = ''.join((part.uuid, ',', key))
        location_set.remove(doc_key)
    # end def

    def modifications(self) -> dict:
        """Get a copy of the dictionary of the modifications in this ``Document``

        Returns:
            dictionary of the modifications
        """
        mods = self._mods
        res = {}
        for mid in list(mods.keys()):
            mod_dict = mods[mid]
            res[mid] = {'props': mod_dict['props'].copy(),
                        'int_locations': list(mod_dict['int_locations']),
                        'ext_locations': list(mod_dict['ext_locations'])
                        }
        return res
    # end def

    def getModStrandIdx(self, key: str) -> Tuple[Part, Strand, int]:
        """Convert a key of a mod instance relative to a part
        to a part, a strand and an index

        Args:
            key: Mod key

        Returns:
            tuple of the form::

                (Part, Strand, and index)
        """
        keylist = key.split(',')
        part_uuid = keylist[0]
        id_num = int(keylist[1])
        is_fwd = int(keylist[2])    # enumeration of StrandEnum.FWD or StrandEnum.REV
        idx = int(keylist[3])
        part = self.getPartByUUID(part_uuid)
        strand = part.getStrand(is_fwd, id_num, idx)
        return part, strand, idx
    # end def

    def getModSequence(self, mid: str, mod_type: int) -> Tuple[str, str]:
        """Getter for the modification sequence give by the arguments

        Args:
            mid (str or None): mod id or None
            mod_type (int): [ModEnum.END_5PRIME, ModEnum.END_3PRIME]

        Returns:
            tuple: of :obj:`str` of form::

                (sequence, name)
        """
        mod_dict = self._mods.get(mid)
        name = '' if mid is None else mod_dict['name']
        if mod_type == ModEnum.END_5PRIME:
            seq = '' if mid is None else mod_dict['seq5p']
        elif mod_type == ModEnum.END_3PRIME:
            seq = '' if mid is None else mod_dict['seq3p']
        else:
            seq = '' if mid is None else mod_dict['seqInt']
        return seq, name
    # end def

<<<<<<< HEAD
    def getOrthoViewType(self):
        """Get the current SliceView type
        TODO: NC 2018.03.05 THIS IS INCOMPLETE.  Controller.getOrthoViewType missing

        Returns:
            The current ``SliceView`` type
        """
        return
        if self.controller():
            return self.controller().getOrthoViewType()
    # end def

    def setOrthoViewType(self, ortho_view_type):
        """Set the current SliceView type
        TODO: NC 2018.03.05 THIS IS INCOMPLETE.  Controller.setOrthoViewType missing
=======
    def setSliceOrGridViewVisible(self, value):
        """
        Set the current SliceView type
>>>>>>> 7d957640

        Returns:
            None
        """
        return
        if self.controller():
            return self.controller().setSliceOrGridViewVisible(value)
#    # end def

    def getGridType(self) -> EnumType:
        """Get the current Grid type

        Returns:
            The current Grid type
        """
        if self.activePart():
            return self.activePart().getGridType()
    # end def

    def setGridType(self, grid_type: EnumType):
        """Set the current Grid type

        Returns:
            None
        """
        if self.activePart():
            return self.activePart().setGridType(grid_type)
    # end def
# end class<|MERGE_RESOLUTION|>--- conflicted
+++ resolved
@@ -986,34 +986,13 @@
         return seq, name
     # end def
 
-<<<<<<< HEAD
-    def getOrthoViewType(self):
-        """Get the current SliceView type
-        TODO: NC 2018.03.05 THIS IS INCOMPLETE.  Controller.getOrthoViewType missing
-
-        Returns:
-            The current ``SliceView`` type
-        """
-        return
+    def setSliceOrGridViewVisible(self, view_type: EnumType):
+        """Set the current SliceView type
+        Args:
+            view_type: enum from the ``OrthoViewEnum``
+        """
         if self.controller():
-            return self.controller().getOrthoViewType()
-    # end def
-
-    def setOrthoViewType(self, ortho_view_type):
-        """Set the current SliceView type
-        TODO: NC 2018.03.05 THIS IS INCOMPLETE.  Controller.setOrthoViewType missing
-=======
-    def setSliceOrGridViewVisible(self, value):
-        """
-        Set the current SliceView type
->>>>>>> 7d957640
-
-        Returns:
-            None
-        """
-        return
-        if self.controller():
-            return self.controller().setSliceOrGridViewVisible(value)
+            self.controller().setSliceOrGridViewVisible(view_type)
 #    # end def
 
     def getGridType(self) -> EnumType:

import random
from collections import defaultdict
from heapq import heapify, heappush, heappop
from itertools import product, islice

from ast import literal_eval

from cadnano import util
from cadnano import preferences as prefs
from cadnano.cnproxy import ProxySignal
from cadnano.cnobject import CNObject
from cadnano.cnproxy import UndoCommand
from cadnano.enum import PartType, StrandType, GridType
from cadnano.oligo import Oligo
from cadnano.oligo import RemoveOligoCommand
from cadnano.part.part import Part
from cadnano.strand import Strand
from cadnano.strandset import CreateStrandCommand
from cadnano.strandset import SplitCommand
from cadnano.strandset import StrandSet
from cadnano.virtualhelix import RemoveVirtualHelixCommand
from .translatevhelixcmd import TranslateVirtualHelicesCommand

from .createvhelixcmd import CreateVirtualHelixCommand

from .resizevirtualhelixcmd import ResizeVirtualHelixCommand
from .refresholigoscmd import RefreshOligosCommand
from .removepartcmd import RemovePartCommand
from .renumbercmd import RenumberVirtualHelicesCommand
from .xovercmds import CreateXoverCommand, RemoveXoverCommand
from .changeviewpropertycmd import ChangeViewPropertyCommand

class NucleicAcidPart(Part):
    """
    NucleicAcidPart is a group of VirtualHelix items that are on the same lattice.
    The NucleicAcidPart model component is different from the OrigamiPart:

    - it does not enforce distinction between scaffold and staple strands
    - specific crossover types are not enforced (i.e. antiparallel)
    - sequence output is more abstract ("virtual sequences" are used)
    """

    _SUB_STEP_SIZE = Part._STEP_SIZE / 3

    _MINOR_GROOVE_ANGLE = 171

    __count = 0

    @classmethod
    def _count(cls):
        NucleicAcidPart.__count += 1
        return NucleicAcidPart.__count

    def __init__(self, *args, **kwargs):
        """
        Sets the parent document, sets bounds for part dimensions, and sets up
        bookkeeping for partInstances, Oligos, VirtualHelix's, and helix ID
        number assignment.
        """
        super(NucleicAcidPart, self).__init__(*args, **kwargs)

        # Properties (NucleicAcidPart-specific)
        self._group_properties["name"] = "NaPart%d" % self._count()
        self._group_properties['active_phos'] = None
        self._group_properties['crossover_span_angle'] = 45
        self._group_properties['max_vhelix_length'] = self._STEP_SIZE*2
        self._group_properties['neighbor_active_angle'] = ''
        self._group_properties['grid_type'] = GridType.HONEYCOMB
    # end def

    def __repr__(self):
        cls_name = self.__class__.__name__
        return "<%s %s>" % (cls_name, str(id(self))[-4:])

    ### SIGNALS ###

    ### SLOTS ###

    ### ACCESSORS ###
    def minorGrooveAngle(self):
        return self._MINOR_GROOVE_ANGLE
    # end def

    def subStepSize(self):
        return self._SUB_STEP_SIZE
    # end def

    ### PUBLIC METHODS FOR QUERYING THE MODEL ###
    def partType(self):
        return PartType.NUCLEICACIDPART
    # end def

    def getVirtualHelicesInArea(self, rect):
        res = self.queryVirtualHelixOriginRect(rect)
        return set(res)
    # end def

    def getVirtualHelixAtPoint(self, point, id_num=None):
        """ Fix this to get the closest result
        """
        radius = self._RADIUS
        res = self.queryVirtualHelixOrigin(radius, point)
        # res = set(res)
        if len(res) > 0:
            if id_num is None:
                return res[0]
            else:
                for i in range(len(res)):
                    check_id_num = res[i]
                    if check_id_num != id_num:
                        return check_id_num
        return None
    # end def

    def isVirtualHelixNearPoint(self, point, id_num=None):
        """ Is a VirtualHelix near a point
        multiples of radius
        """
        radius = self._RADIUS
        # add a margin of 0.001 to account for floating point errors
        res = self.queryVirtualHelixOrigin(2*radius - 0.001, point)
        res = list(res)
        if len(res) > 0:
            # print(res)
            if id_num is None:
                return True
            else:
                for i in range(len(res)):
                    check_id_num = res[i]
                    if check_id_num != id_num:
                        existing_id_num = check_id_num
                        existing_pt = self.getVirtualHelixOrigin(existing_id_num)
                        print("vh{}\n{}\n{}\ndx: {}, dy: {}".format(existing_id_num,
                                                        existing_pt,
                                                        point,
                                                        existing_pt[0] - point[0],
                                                        existing_pt[1] - point[1]))
                        return True
        return False
    # end def

    def potentialCrossoverMap(self, id_num, idx=None):
        """
        Args:
            id_num (int):

        Returns:
            dictionary of tuples:

                neighbor_id_num: (fwd_hit_list, rev_hit_list)

                where each list has the form:

                    [(id_num_index, forward_neighbor_idxs, reverse_neighbor_idxs), ...]]


        """
        neighbors = literal_eval(self.vh_properties.loc[id_num, 'neighbors'])
        alpha = self.getProperty('crossover_span_angle')

        # idx = None # FORCE this for now to prevent animation GC crashes

        per_neighbor_hits = self.queryIdNumRangeNeighbor(id_num, neighbors,
                                                        alpha, index=idx)
        return per_neighbor_hits

    # end def
    def boundDimensions(self, scale_factor=1.0):
        """Returns a tuple of rectangle definining the XY limits of a part"""
<<<<<<< HEAD
        DMIN = 12
=======
        DMIN = 10#30
>>>>>>> 47357887
        xLL, yLL, xUR, yUR = self.getVirtualHelixOriginLimits()
        if xLL > -DMIN:
            xLL = -DMIN
        if yLL > -DMIN:
            yLL = -DMIN
        if xUR < DMIN:
            xUR = DMIN
        if yUR < DMIN:
            yUR = DMIN
        return xLL*scale_factor, yLL*scale_factor, xUR*scale_factor, yUR*scale_factor
    # end def

    def getStapleSequences(self):
        """getStapleSequences"""
        s = "Start,End,Sequence,Length,Color\n"
        for oligo in self._oligos:
            # if oligo.strand5p().strandSet().isStaple():
            s = s + oligo.sequenceExport()
        return s

    def getIdNums(self):
        """return the set of all ids used"""
        return self.reserved_ids
    # end def

    def getStapleLoopOligos(self):
        """
        Returns staple oligos with no 5'/3' ends. Used by
        actionExportSequencesSlot in documentcontroller to validate before
        exporting staple sequences.
        """
        stap_loop_olgs = []
        for o in list(self.oligos()):
            # if o.isStaple() and o.isLoop():
            if o.isLoop():
                stap_loop_olgs.append(o)
        return stap_loop_olgs

    def maxBaseIdx(self, id_num):
        o_and_s = self.getOffsetAndSize(id_num)
        size = 42 if o_and_s is None else o_and_s[1]
        return size
    # end def

    def numberOfVirtualHelices(self):
        return self.getSize()
    # end def

    ### PUBLIC METHODS FOR EDITING THE MODEL ###
    def verifyOligoStrandCounts(self):
        total_stap_strands = 0
        rev_oligos = set()
        total_stap_oligos = 0

        for id_num in self.getIdNums():
            fwd_ss, rev_ss = part.getStrandSets(id_num)
            total_stap_strands += rev_ss.strandCount()
            for strand in rev_ss:
                rev_oligos.add(strand.oligo())
    # end def

    def verifyOligos(self):
        total_errors = 0
        total_passed = 0

        for o in list(self.oligos()):
            o_l = o.length()
            a = 0
            gen = o.strand5p().generator3pStrand()

            for s in gen:
                a += s.totalLength()
            # end for
            if o_l != a:
                total_errors += 1
                # print("wtf", total_errors, "oligo_l", o_l, "strandsL", a, "isStaple?", o.isStaple())
                o.applyColor('#ff0000')
            else:
                total_passed += 1
        # end for
        # print("Total Passed: ", total_passed, "/", total_passed+total_errors)
    # end def

    def remove(self, use_undostack=True):
        """
        This method assumes all strands are and all VirtualHelices are
        going away, so it does not maintain a valid model state while
        the command is being executed.
        Everything just gets pushed onto the undostack more or less as is.
        Except that strandSets are actually cleared then restored, but this
        is neglible performance wise.  Also, decorators/insertions are assumed
        to be parented to strands in the view so their removal Signal is
        not emitted.  This causes problems with undo and redo down the road
        but works as of now.
        """
        self._active_virtual_helix = None
        if use_undostack:
            self.undoStack().beginMacro("Delete Part")
        # remove strands and oligos
        self.removeAllOligos(use_undostack)
        # remove VHs
        for id_num in list(self.getIdNums()):
            self.removeVirtualHelix(id_num, use_undostack=use_undostack)
        # end for
        # remove the part
        e = RemovePartCommand(self)
        if use_undostack:
            self.undoStack().push(e)
            self.undoStack().endMacro()
        else:
            e.redo()
    # end def

    def removeAllOligos(self, use_undostack=True):
        # clear existing oligos
        cmds = []
        for o in list(self.oligos()):
            cmds.append(RemoveOligoCommand(o))
        # end for
        util.execCommandList(self, cmds, desc="Clear oligos", use_undostack=use_undostack)
    # end def

    def removeOligo(self, oligo, use_undostack=True):
        # clear existing oligos
        cmds = []
        for o in list(self.oligos()):
            cmds.append(RemoveOligoCommand(o))
        # end for
        util.execCommandList(self, cmds, desc="Clear oligos", use_undostack=use_undostack)
    # end def

    def addOligoToSet(self, oligo):
        self._oligos.add(oligo)
        self.partOligoAddedSignal.emit(self, oligo)
    # end def

    def createVirtualHelix(self, x, y, z=0.0,
                            length=42, id_num=None, properties=None,
                            safe=True, use_undostack=True):
        c = CreateVirtualHelixCommand(  self, x, y, z, length,
                                        id_num=id_num, properties=properties,
                                        safe=safe)
        util.execCommandList(self, [c], desc="Add VirtualHelix", \
                                                use_undostack=use_undostack)
    # end def

    def removeVirtualHelix(self, id_num, use_undostack=True):
        """
        Removes a VirtualHelix from the model. Accepts a reference to the
        VirtualHelix, or a (row,col) lattice coordinate to perform a lookup.
        """
        if use_undostack:
            self.undoStack().beginMacro("Delete VirtualHelix")
        fwd_ss, rev_ss = self.getStrandSets(id_num)
        fwd_ss.remove(use_undostack)
        rev_ss.remove(use_undostack)
        c = RemoveVirtualHelixCommand(self, id_num)
        if use_undostack:
            self.undoStack().push(c)
            self.undoStack().endMacro()
        else:
            c.redo()
    # end def

    def createXover(self, strand5p, idx5p, strand3p, idx3p, update_oligo=True, use_undostack=True):
        """ Xovers are ALWAYS installed FROM the 3' end of the 5' most
        strand (strand5p) TO the 5' end of the 3' most strand (strand3p)

        Args:
            strand5p (Strand):
            idx5p (int): index of the 3 prime end of the xover in strand5p
            strand3p (Strand):
            idx3p (int): index of the 5 prime end of the xover in strand3p
        """
        # test for reordering malformed input
        # if (strand5p.idx5Prime() == idx5p and
        #     strand3p.idx3Prime() == idx3p):
        #     strand5p, strand3p = strand3p, strand5p
        #     idx5p, idx3p = idx3p, idx5p

        if not strand3p.canInstallXoverAt(idx3p, strand5p, idx5p):
            print("createXover: no xover can be installed here")
            print("strand 5p", strand5p)
            print("\tidx: %d\tidx5p: %d\tidx3p: %d" %
                    (idx5p, strand5p.idx5Prime(), strand5p.idx3Prime()) )
            print("strand 3p", strand3p)
            print("\tidx: %d\tidx5p: %d\tidx3p: %d" %
                    (idx3p, strand3p.idx5Prime(), strand3p.idx3Prime()) )
            # raise ValueError("Part.createXover:")
            return

        ss5p = strand5p.strandSet()
        ss3p = strand3p.strandSet()

        if use_undostack:
            self.undoStack().beginMacro("Create Xover")
        # if ss5p.isScaffold() and use_undostack:  # ignore on import
        #     strand5p.oligo().applySequence(None)
        #     strand3p.oligo().applySequence(None)
        if strand5p == strand3p:
            """
            This is a complicated case basically we need a truth table.
            1 strand becomes 1, 2 or 3 strands depending on where the xover is
            to.  1 and 2 strands happen when the xover is to 1 or more existing
            endpoints.  Since SplitCommand depends on a StrandSet index, we need
            to adjust this strandset index depending which direction the
            crossover is going in.

            Below describes the 3 strand process
            1) Lookup the strands strandset index (ss_idx)
            2) Split attempted on the 3 prime strand, AKA 5prime endpoint of
            one of the new strands.  We have now created 2 strands, and the
            ss_idx is either the same as the first lookup, or one more than it
            depending on which way the the strand is drawn (isForward).  If a
            split occured the 5prime strand is definitely part of the 3prime
            strand created in this step
            3) Split is attempted on the resulting 2 strands.  There is now 3
            strands, and the final 3 prime strand may be one of the two new
            strands created in this step. Check it.
            4) Create the Xover
            """
            c = None
            # lookup the initial strandset index
            if strand3p.idx5Prime() == idx3p:  # yes, idx already matches
                temp5 = xo_strand3 = strand3p
            else:
                offset3p = -1 if ss3p.isForward() else 1
                if ss3p.strandCanBeSplit(strand3p, idx3p + offset3p):
                    c = SplitCommand(strand3p, idx3p + offset3p)
                    # cmds.append(c)
                    xo_strand3 = c.strand_high if ss3p.isForward() else c.strand_low
                    # adjust the target 5prime strand, always necessary if a split happens here
                    if idx5p > idx3p and ss3p.isForward():
                        temp5 = xo_strand3
                    elif idx5p < idx3p and not ss3p.isForward():
                        temp5 = xo_strand3
                    else:
                        temp5 = c.strand_low if ss3p.isForward() else c.strand_high
                    if use_undostack:
                        self.undoStack().push(c)
                    else:
                        c.redo()
                else:
                    if use_undostack:
                        self.undoStack().endMacro()
                        # unclear the applied sequence
                        if self.undoStack().canUndo() and ss5p.isScaffold():
                            self.undoStack().undo()
                    return
                # end if
            if xo_strand3.idx3Prime() == idx5p:
                xo_strand5 = temp5
            else:
                idx5p = idx3p
                """
                if the strand was split for the strand3p, then we need to
                adjust the strandset index
                """
                if c:
                    # the insertion index into the set is increases
                    if ss3p.isForward():
                        idx5p = idx3p + 1 if idx5p > idx3p else idx3p
                    else:
                        idx5p = idx3p + 1 if idx5p > idx3p else idx3p
                if ss5p.strandCanBeSplit(temp5, idx5p):
                    d = SplitCommand(temp5, idx5p)
                    # cmds.append(d)
                    xo_strand5 = d.strand_low if ss5p.isForward() else d.strand_high
                    if use_undostack:
                        self.undoStack().push(d)
                    else:
                        d.redo()
                    # adjust the target 3prime strand, IF necessary
                    if idx5p > idx3p and ss3p.isForward():
                        xo_strand3 = xo_strand5
                    elif idx5p < idx3p and not ss3p.isForward():
                        xo_strand3 = xo_strand5
                else:
                    if use_undostack:
                        self.undoStack().endMacro()
                        # unclear the applied sequence
                        if self.undoStack().canUndo() and ss5p.isScaffold():
                            self.undoStack().undo()
                    return
        # end if
        else:  # Do the following if it is in fact a different strand
            # is the 5' end ready for xover installation?
            if strand3p.idx5Prime() == idx3p:  # yes, idx already matches
                xo_strand3 = strand3p
            else:  # no, let's try to split
                offset3p = -1 if ss3p.isForward() else 1
                if ss3p.strandCanBeSplit(strand3p, idx3p + offset3p):
                    if ss3p.getStrandIndex(strand3p)[0]:
                        c = SplitCommand(strand3p, idx3p + offset3p)
                        # cmds.append(c)
                        xo_strand3 = c.strand_high if ss3p.isForward() else c.strand_low
                        if use_undostack:
                            self.undoStack().push(c)
                        else:
                            c.redo()
                else:  # can't split... abort
                    if use_undostack:
                        self.undoStack().endMacro()
                        # unclear the applied sequence
                        if self.undoStack().canUndo() and ss5p.isScaffold():
                            self.undoStack().undo()
                    raise ValueError("createXover: invalid call can't split abort 2")
                    return

            # is the 3' end ready for xover installation?
            if strand5p.idx3Prime() == idx5p:  # yes, idx already matches
                xo_strand5 = strand5p
            else:
                if ss5p.strandCanBeSplit(strand5p, idx5p):
                    if ss5p.getStrandIndex(strand5p)[0]:
                        d = SplitCommand(strand5p, idx5p)
                        # cmds.append(d)
                        xo_strand5 = d.strand_low if ss5p.isForward() else d.strand_high
                        if use_undostack:
                            self.undoStack().push(d)
                        else:
                            d.redo()
                else:  # can't split... abort
                    if use_undostack:
                        self.undoStack().endMacro()
                        # unclear the applied sequence
                        if self.undoStack().canUndo() and ss5p.isScaffold():
                            self.undoStack().undo()
                    raise ValueError("createXover: invalid call can't split abort 2")
                    return
        # end else
        e = CreateXoverCommand(self, xo_strand5, idx5p,
                xo_strand3, idx3p, update_oligo=update_oligo)
        if use_undostack:
            self.undoStack().push(e)
            self.undoStack().endMacro()
        else:
            e.redo()
    # end def

    def removeXover(self, strand5p, strand3p, use_undostack=True):
        cmds = []
        if strand5p.connection3p() == strand3p:
            c = RemoveXoverCommand(self, strand5p, strand3p)
            cmds.append(c)
            util.execCommandList(self, cmds, desc="Remove Xover", \
                                                    use_undostack=use_undostack)
    # end def

    # def xoverSnapTo(self, strand, idx, delta):
    #     """
    #     Returns the nearest xover position to allow snap-to behavior in
    #     resizing strands via dragging selected xovers.
    #     """
    #     strand_type = strand.strandType()
    #     if delta > 0:
    #         min_idx, max_idx = idx - delta, idx + delta
    #     else:
    #         min_idx, max_idx = idx + delta, idx - delta

    #     # determine neighbor strand and bind the appropriate prexover method
    #     lo, hi = strand.idxs()
    #     if idx == lo:
    #         connected_strand = strand.connectionLow()
    #         preXovers = self.getPreXoversHigh
    #     else:
    #         connected_strand = strand.connectionHigh()
    #         preXovers = self.getPreXoversLow
    #     connected_vh = connected_strand.idNum()

    #     # determine neighbor position, if any
    #     neighbors = self.getVirtualHelixNeighbors(strand.idNum())
    #     if connected_vh in neighbors:
    #         neighbor_idx = neighbors.index(connected_vh)
    #         try:
    #             new_idx = util.nearest(idx + delta,
    #                                 preXovers(strand_type,
    #                                             neighbor_idx,
    #                                             min_idx=min_idx,
    #                                             max_idx=max_idx)
    #                                 )
    #             return new_idx
    #         except ValueError:
    #             return None  # nearest not found in the expanded list
    #     else:  # no neighbor (forced xover?)... don't snap, just return
    #         return idx + delta
    # # end def

    def newPart(self):
        return Part(self._document)
    # end def

    def removeOligoFromSet(self, oligo):
        """ Not a designated method
        (there exist methods that also directly
        remove parts from self._oligos)
        """
        try:
            self._oligos.remove(oligo)
            oligo.oligoRemovedSignal.emit(self, oligo)
        except KeyError:
            print(util.trace(5))
            print("error removing oligo", oligo)
    # end def

    def setVirtualHelixSize(self, id_num, new_size, use_undostack=True):
        old_size = self.vh_properties.loc[id_num, 'length']
        delta = new_size - old_size
        if delta > 0:
            c = ResizeVirtualHelixCommand(self, id_num, True, delta)
            util.execCommandList(self, [c], desc="Resize part", \
                                                        use_undostack=use_undostack)
        else:
            err ="shrinking VirtualHelices not supported yet: %d --> %d" % (old_size, new_size)
            raise NotImplementedError(err)
    # end def

    def translateVirtualHelices(self,   vh_set,
                                        dx, dy, dz,
                                        finalize,
                                        use_undostack=False):
        if use_undostack:
            c = TranslateVirtualHelicesCommand(self, vh_set, dx, dy, dz)
            if finalize:
                util.finalizeCommands(self, [c], desc="Translate VHs")
                # only emit this on finalize due to cost.
            else:
                util.execCommandList(self, [c], desc="Translate VHs", \
                                                            use_undostack=True)
        else:
            self._translateVirtualHelices(vh_set, dx, dy, dz, False)
    # end def

    def _translateVirtualHelices(self, vh_set, dx, dy, dz, do_deselect):
        """
        do_deselect tells a view to clear selections that might have
        undesirable Object parenting to make sure the translations are set
        correctly.  set to True when "undo-ing"
        """
        threshold = 2.1*self._RADIUS
        # 1. get old neighbor list
        old_neighbors = set()
        for id_num in vh_set:
            neighbors = self.getVirtualHelixOriginNeighbors(id_num, threshold)
            old_neighbors.update(neighbors)
        # 2. move in the virtual_helix_group
        self.translateCoordinates(vh_set, (dx, dy, dz))
        # 3. update neighbor calculations
        new_neighbors = set()
        for id_num in vh_set:
            neighbors = self.getVirtualHelixOriginNeighbors(id_num, threshold)
            try:
                self.setVirtualHelixProperties(id_num, 'neighbors', str(list(neighbors)))
            except:
                print("neighbors", list(neighbors))
                raise
            new_neighbors.update(neighbors)

        # now update the old and new neighbors that were not in the vh set
        left_overs = new_neighbors.union(old_neighbors).difference(vh_set)
        for id_num in left_overs:
            neighbors = self.getVirtualHelixOriginNeighbors(id_num, threshold)
            try:
                self.setVirtualHelixProperties(id_num, 'neighbors', str(list(neighbors)))
            except:
                print("neighbors", list(neighbors))
                raise
        self.partVirtualHelicesTranslatedSignal.emit(self, vh_set, left_overs, do_deselect)
    #end def

    ### PRIVATE SUPPORT METHODS ###

    ### PUBLIC SUPPORT METHODS ###
    def shallowCopy(self):
        raise NotImplementedError
    # end def

    def deepCopy(self):
        """
        1) Create a new part
        2) copy the VirtualHelices
        3) Now you need to map the ORIGINALs Oligos onto the COPY's Oligos
        To do this you can for each Oligo in the ORIGINAL
            a) get the strand5p() of the ORIGINAL
            b) get the corresponding strand5p() in the COPY based on
                i) lookup the hash id_num of the ORIGINAL strand5p() VirtualHelix
                ii) get the StrandSet() that you created in Step 2 for the
                StrandType of the original using the hash id_num
        """
        # 1) new part
        new_part = self.newPart()
        # 2) Copy VirtualHelix Group
        new_part = self.copy(self._document, new_object=new_part)
        # end for
        # 3) Copy oligos, populating the strandsets
        for oligo, val in self._oligos:
            strandGenerator = oligo.strand5p().generator3pStrand()
            new_oligo = oligo.deepCopy(new_part)
            last_strand = None
            for strand in strandGenerator:
                id_num = strand.idNum()
                new_strandset = self.getStrandSets(id_num)[strand.strandType()]
                new_strand = strand.deepCopy(new_strandset, new_oligo)
                if last_strand:
                    last_strand.setConnection3p(new_strand)
                else:
                    # set the first condition
                    new_oligo.setStrand5p(new_strand)
                new_strand.setConnection5p(last_strand)
                new_strandset.addStrand(new_strand)
                last_strand = new_strand
            # end for
            # check loop condition
            if oligo.isLoop():
                s5p = new_oligo.strand5p()
                last_strand.set3pconnection(s5p)
                s5p.set5pconnection(last_strand)
            # add to new_part
            oligo.addToPart(new_part)
        # end for
        return part
    # end def

    def getImportVirtualHelixOrder(self):
        """ the order of VirtualHelix items in the path view
        each element is the coord of the virtual helix
        """
        return self.getProperty('virtual_helix_order')
    # end def

    def setImportedVHelixOrder(self, ordered_id_list, check_batch=True):
        """Used on file import to store the order of the virtual helices.
        TODO: figure out how to get rid of this and use changeViewProperty
        instead.  probably no need to do the zoom to fit with check_batch
        thing
        """
        self.setProperty('virtual_helix_order', ordered_id_list)
        self.partVirtualHelicesReorderedSignal.emit(self, ordered_id_list, check_batch)
    # end def

    def changeViewProperty(self, view, key, value, use_undostack=True):
        c = ChangeViewPropertyCommand(self, view, key, value)
        util.execCommandList(self, [c], desc="Change Part View Property `%s`" % key, \
                                        use_undostack=use_undostack)
    # end def
# end class<|MERGE_RESOLUTION|>--- conflicted
+++ resolved
@@ -167,11 +167,7 @@
     # end def
     def boundDimensions(self, scale_factor=1.0):
         """Returns a tuple of rectangle definining the XY limits of a part"""
-<<<<<<< HEAD
-        DMIN = 12
-=======
         DMIN = 10#30
->>>>>>> 47357887
         xLL, yLL, xUR, yUR = self.getVirtualHelixOriginLimits()
         if xLL > -DMIN:
             xLL = -DMIN

# -*- coding: utf-8 -*-
import math
from ast import literal_eval
from bisect import bisect_left
from collections import defaultdict, deque
from heapq import heapify, heappush, nsmallest
from itertools import count as icount

import numpy as np
import pandas as pd

from cadnano import util
from cadnano.proxies.cnobject import CNObject
from .virtualhelix import VirtualHelix
from cadnano.proxies.cnproxy import ProxySignal
from cadnano.proxies.cnenum import GridType, PartType, PointType
from cadnano.oligo import RemoveOligoCommand
from cadnano.part.part import Part
from cadnano.strandset import StrandSet
from cadnano.strandset import SplitCommand
from .createvhelixcmd import CreateVirtualHelixCommand
from .removevhelixcmd import RemoveVirtualHelixCommand
from .resizevirtualhelixcmd import ResizeVirtualHelixCommand
from .translatevhelixcmd import TranslateVirtualHelicesCommand
from .xovercmds import CreateXoverCommand, RemoveXoverCommand
from cadnano.setpropertycmd import SetVHPropertyCommand
from cadnano.removeinstancecmd import RemoveInstanceCommand

"""
inner1d(a, a) is equivalent to np.einsum('ik,ij->i', a, a)
equivalent to np.sum(a*a, axis=1) but faster
"""
from numpy.core.umath_tests import inner1d

DEFAULT_CACHE_SIZE = 20


def _defaultProperties(id_num):
    props = [('name', "vh%d" % (id_num)),
             ('is_visible', True),
             ('color', '#00000000'),
             # ('eulerZ', 17.143*2),    # 0.5*360/10.5
             ('eulerZ', 0.),
             ('neighbor_active_angle', 0.0),
             ('neighbors', '[]'),
             ('bases_per_repeat', 21),
             ('turns_per_repeat', 2),
             ('repeat_hint', 2),  # used in path view for how many repeats to display PXIs
             ('helical_pitch', 1.),
             ('minor_groove_angle', 180.),  # 171.),
             ('length', -1),
             ('z', 0.0)
             ]
    return tuple(zip(*props))
# end def


VH_PROPERTY_KEYS = set([x for x in _defaultProperties(0)[0]])
Z_PROP_INDEX = -1  # index for Dataframe.iloc calls


def _defaultDataFrame(size):
    dummy_id_num = 999
    columns, row = _defaultProperties(dummy_id_num)
    df = pd.DataFrame([row for i in range(size)], columns=columns)
    return df
# end def


DEFAULT_SIZE = 256
DEFAULT_FULL_SIZE = DEFAULT_SIZE * 48
DEFAULT_RADIUS = 1.125  # nm
HONEYCOMB_SUB_STEP_SIZE = 7
SQUARE_SUB_STEP_SIZE = 8


class NucleicAcidPart(Part):
    """NucleicAcidPart is a group of VirtualHelix items that are on the same
    lattice.
    - it does not enforce distinction between scaffold and staple strands
    - specific crossover types are not enforced (i.e. antiparallel)
    - sequence output is more abstract ("virtual sequences" are used)

    This is composed of a group of arrays that:

    1. Contain the coordinates of every virtual base stored in their index
       order per id_num
    2. Contains the id_num per coordinate.

    Uses `*args` and `**kwargs` to make subclassing easier

    Args:
        `*args`: Variable length argument list.
        `**kwargs`: Arbitrary keyword arguments.
    """
    __count = 0
    vh_editable_properties = VH_PROPERTY_KEYS.difference(set(['neighbors']))

    # TODO[NF]:  Change usages of these strings to constants throughout files
    _FLOAT_PROPERTY_KEYS = [
        'bases_per_repeat',
        'bases_per_turn',
        'eulerZ',
        'helical_pitch',
        'length',
        'minor_groove_angle',
        'neighbor_active_angle',
        'turns_per_repeat',
        'twist_per_base',
        'z'
    ]

    @classmethod
    def _count(cls):
        NucleicAcidPart.__count += 1
        return NucleicAcidPart.__count

    def __init__(self, *args, **kwargs):
        super(NucleicAcidPart, self).__init__(*args, **kwargs)
        do_copy = kwargs.get('do_copy', False)
        grid_type = kwargs.get('grid_type', GridType.HONEYCOMB)
        if do_copy:
            return

        self._radius = DEFAULT_RADIUS     # probably a property???
        self._insertions = defaultdict(dict)  # dict of insertions per virtualhelix
        self._mods = {'int_instances': {},
                      'ext_instances': {}}
        self._oligos = set()

        # Helix parameters
        if grid_type == GridType.HONEYCOMB:
            self._STEP_SIZE = 21
            self._SUB_STEP_SIZE = 7
            self._TURNS_PER_STEP = 2
        elif grid_type == GridType.SQUARE:
            self._STEP_SIZE = 32
            self._SUB_STEP_SIZE = 8
            self._TURNS_PER_STEP = 3
        else:
            raise NotImplementedError("Unrecognized GridType")
        self._HELICAL_PITCH = self._STEP_SIZE / self._TURNS_PER_STEP
        self._TWIST_PER_BASE = 360 / self._HELICAL_PITCH  # degrees
        self._BASE_WIDTH = 0.34  # nanometers, distance between bases, pith

        # Runtime state
        self._active_base_index = self._STEP_SIZE
        self._active_id_num = None
        self.active_base_info = ()
        self._selected = False
        self.is_active = False

        self._abstract_segment_id = None
        self._current_base_count = None

        # Properties (NucleicAcidPart-specific)
        gps = self._group_properties
        gps["name"] = "NaPart%d" % self._count()
        gps['active_phos'] = None
        gps['crossover_span_angle'] = 45
        gps['max_vhelix_length'] = self._STEP_SIZE * 2
        gps['neighbor_active_angle'] = ''
        gps['grid_type'] = grid_type
        gps['virtual_helix_order'] = []
        gps['point_type'] = kwargs.get('point_type', PointType.Z_ONLY)
        gps['workplane_idxs'] = (3, 35)

        ############################
        # Begin low level attributes
        ############################

        # 1. per virtual base pair allocations
        self.total_points = 0
        self.axis_pts = np.full((DEFAULT_FULL_SIZE, 3), np.inf, dtype=float)
        # self.axis_pts[:, 2] = 0.0
        self.fwd_pts = np.full((DEFAULT_FULL_SIZE, 3), np.inf, dtype=float)
        self.rev_pts = np.full((DEFAULT_FULL_SIZE, 3), np.inf, dtype=float)
        self.id_nums = np.full((DEFAULT_FULL_SIZE,), -1, dtype=int)
        self.indices = np.zeros((DEFAULT_FULL_SIZE,), dtype=int)

        # 2. per virtual helix allocations
        self.total_id_nums = 0  # should be equal to len(self.reserved_ids)

        self._origin_pts = np.full((DEFAULT_SIZE, 2), np.inf, dtype=float)
        """For doing 2D X,Y manipulation for now.  keep track of
        XY position of virtual helices
        """

        self.origin_limits = (0., 0., 0., 0.)

        self.directions = np.zeros((DEFAULT_SIZE, 3), dtype=float)

        self._offset_and_size = [None] * DEFAULT_SIZE
        """Bookkeeping for fast lookup of indices for insertions and deletions
        and coordinate points. The length of this is the max id_num used.
        """
        self._virtual_helices_set = {}

        self.reserved_ids = set()

        self.vh_properties = _defaultDataFrame(DEFAULT_SIZE)

        self.fwd_strandsets = [None] * DEFAULT_SIZE
        self.rev_strandsets = [None] * DEFAULT_SIZE
        self.segment_dict = {}  # for tracking strand segments

        # Cache Stuff
        self._point_cache = None
        self._point_cache_keys = None
        self._resetPointCache()
        self._origin_cache = None
        self._origin_cache_keys = None
        self._resetOriginCache()

        # scratch allocations for vector calculations
        self.m3_scratch0 = np.zeros((3, 3), dtype=float)
        self.m3_scratch1 = np.zeros((3, 3), dtype=float)
        self.m3_scratch2 = np.zeros((3, 3), dtype=float)
        self.eye3_scratch = np.eye(3, 3, dtype=float)    # don't change this
        self.delta2D_scratch = np.empty((1,), dtype=float)
        self.delta3D_scratch = np.empty((1,), dtype=float)

        # ID assignment
        self.recycle_bin = {
            0: [],
            1: []
        }
        self._highest_even_id_num_used = -2
        self._highest_odd_id_num_used = -1
    # end def

    # B. Virtual Helix
    partActiveVirtualHelixChangedSignal = ProxySignal(CNObject, int, name='partActiveVirtualHelixChangedSignal')
    """id_num"""

    partActiveBaseInfoSignal = ProxySignal(CNObject, object, name='partActiveBaseInfoSignal')
    """self.active_base_info (tuple or None)"""

    partVirtualHelixAddedSignal = ProxySignal(object, int, object, object, name='partVirtualHelixAddedSignal')
    """self, virtual_helix id_num, virtual_helix, neighbor list"""

    partVirtualHelixRemovingSignal = ProxySignal(object, int, object, object, name='partVirtualHelixRemovingSignal')
    """self, virtual_helix id_num, virtual_helix, neighbor list"""

    partVirtualHelixRemovedSignal = ProxySignal(object, int, name='partVirtualHelixRemovedSignal')
    """self, virtual_helix id_num"""

    partVirtualHelixResizedSignal = ProxySignal(CNObject, int, object, name='partVirtualHelixResizedSignal')
    """self, virtual_helix id_num, virtual_helix"""

    partVirtualHelicesTranslatedSignal = ProxySignal(CNObject, object, object, bool,
                                                     name='partVirtualHelicesTranslatedSignal')
    """self, list of id_nums, transform"""

    partVirtualHelicesSelectedSignal = ProxySignal(CNObject, object, bool, name='partVirtualHelicesSelectedSignal')
    """self, iterable of id_nums to select, transform"""

    partVirtualHelixPropertyChangedSignal = ProxySignal(CNObject, int, object, object, object,
                                                        name='partVirtualHelixPropertyChangedSignal')
    """self, id_num, virtual_helix, key, value"""

    # C. Oligo
    partOligoAddedSignal = ProxySignal(CNObject, object, name='partOligoAddedSignal')
    """self, oligo"""
    # D. Strand
    partStrandChangedSignal = ProxySignal(object, int, name='partStrandChangedSignal')
    """self, virtual_helix"""

    def __repr__(self):
        _id = str(id(self))[-4:]
        _name = self.__class__.__name__
        return '%s_%s_%s' % (_name, -1, _id)

    def _resetOriginCache(self):
        self._origin_cache = {}
        self._origin_cache_keys = deque([None] * DEFAULT_CACHE_SIZE)
    # end def

    def _resetPointCache(self):
        self._point_cache = {}
        self._point_cache_keys = deque([None] * DEFAULT_CACHE_SIZE)
    # end def

    def copy(self, document, new_object=None):
        """Copy all arrays and counters and create new StrandSets

        TODO: consider renaming this method

        Args:
            document (Document): :class:`Document` object
            new_object (NucleicAcidPart): optional, whether to copy
                into new_object or to allocate a new one internal to this method
                an allocated :class:`NucleicAcidPart`
        """
        new_vhg = new_object
        if new_vhg is None:
            constructor = type(self)
            new_vhg = constructor(document=document, do_copy=True)
        if not isinstance(new_vhg, NucleicAcidPart):
            raise ValueError("new_vhg {} is not an instance of a NucleicAcidPart".format(new_vhg))
        new_vhg.total_points = self.total_points
        new_vhg.axis_pts = self.axis_pts.copy()
        new_vhg.fwd_pts = self.fwd_pts.copy()
        new_vhg.rev_pts = self.rev_pts.copy()
        new_vhg.id_nums = self.id_nums.copy()
        new_vhg.indices = self.indices.copy()

        new_vhg.total_id_nums = self.total_id_nums
        new_vhg._origin_pts = self._origin_pts
        new_vhg.origin_limits = self.origin_limits
        new_vhg.directions = self.directions

        new_vhg.offset_and_size = self._offset_and_size.copy()
        new_vhg.reserved_ids = self.reserved_ids.copy()

        new_vhg.vh_properties = _defaultDataFrame(DEFAULT_SIZE)

        new_vhg.fwd_strandsets = [x.simpleCopy(new_vhg) for x in self.fwd_strandsets]
        new_vhg.rev_strandsets = [x.simpleCopy(new_vhg) for x in self.rev_strandsets]

        new_vhg.recycle_bin = self.recycle_bin
        new_vhg._highest_even_id_num_used = self._highest_even_id_num_used
        new_vhg._highest_odd_id_num_used = self._highest_odd_id_num_used
        return new_vhg
    # end def

    def stepSize(self):
        return self._STEP_SIZE
    # end def

    def baseWidth(self):
        return self._BASE_WIDTH
    # end def

    def radius(self):
        return self._radius
    # end def

    def helicalPitch(self):
        return self._HELICAL_PITCH
    # end def

    def twistPerBase(self):
        return self._TWIST_PER_BASE
    # end def

    def getOffsetAndSize(self, id_num):
        """Get the index offset of this ID into the point buffers

        Args:
            id_num (int): virtual helix ID number

        Returns:
            tuple: (:obj:`int`, :obj:`int`) of the form::

                (offset, size)

            into the coordinate arrays for a given ID number or or :obj:`None`
            if `id_num` if out of range
        """
        offset_and_size = self._offset_and_size
        return offset_and_size[id_num] if id_num < len(offset_and_size) else None
    # end def

    def getVirtualHelix(self, id_num):
        """Get a VirtualHelix object to allow for convenience manipulation

        Args:
            id_num (int):
        Returns:
            int: VirtualHelix
        """
        return self._virtual_helices_set[id_num]
    # end def

    def _getNewIdNum(self, parity=None):
        """
        Return the lowest id_num that is both currently available and that is
        even or odd according to parity (if specified).

        This method only returns an ID number; it does not take the ID number
        from the pool of available ID numbers.  When an ID number is used,
        _reserveIdNum must be called. Internally ID numbers are recycled when
        virtual helices are deleted.

        Args:
            parity (int): 1 or 0 depending on if the parity of the ID should
            be odd or even.  If this is None, the next available number will
            be used

        Returns:
            int: a valid ID number
        """
        _even = 0
        _odd = 1
        if parity is None:
            merged_recycle_bin = self.recycle_bin.get(_even) + self.recycle_bin.get(_odd)
            if len(merged_recycle_bin):
                return nsmallest(1, merged_recycle_bin)[0]
            else:
                return min(self._highest_odd_id_num_used + 2,
                           self._highest_even_id_num_used + 2)
        elif parity is _odd:
            if len(self.recycle_bin.get(_odd)):
                return nsmallest(1, self.recycle_bin.get(_odd))[0]
            else:
                return self._highest_odd_id_num_used + 2
        elif parity is _even:
            if len(self.recycle_bin.get(_even)):
                return nsmallest(1, self.recycle_bin.get(_even))[0]
            else:
                return self._highest_even_id_num_used + 2
        else:
            raise AttributeError('Invalid parity passed to _getNewIdNum:  %s' % parity)
    # end def

    def getMaxIdNum(self, parity=None):
        """
        Return the highest ID number used so far.

        Returns:
            int: max virtual helix ID number used
        """
        if parity is None:
            return max(self._highest_even_id_num_used, self._highest_odd_id_num_used)
        elif parity is 0:
            return self._highest_even_id_num_used
        elif parity is 1:
            return self._highest_odd_id_num_used
        else:
            raise AttributeError('Invalid parity passed to getMaxIdNum:  %s' % parity)

    def _reserveIdNum(self, requested_id_num):
        """
        Reserves and returns a unique numerical id_num appropriate for a
        virtualhelix of a given parity. If a specific index is preferable
        (say, for undo/redo) it can be requested in num.

        Args:
            requested_id_num (int): virtual helix ID number
        """
        num = requested_id_num
        parity = requested_id_num % 2
        assert num >= 0, int(num) == num
        # assert not num in self._number_to_virtual_helix
        if num in self.recycle_bin.get(parity):
            self.recycle_bin.get(parity, {}).remove(num)
            # rebuild the heap since we removed a specific item
            heapify(self.recycle_bin.get(parity, {}))
        if parity is 0 and self._highest_even_id_num_used < num:
            self._highest_even_id_num_used = num
        elif parity is 1 and self._highest_odd_id_num_used < num:
            self._highest_odd_id_num_used = num
        self.reserved_ids.add(num)
    # end def

    def _recycleIdNum(self, id_num):
        """
        The caller's contract is to ensure that id_num is not used in *any*
        helix at the time of the calling of this function (or afterwards, unless
        `reserveIdNumForHelix` returns the id_num again).

        Args:
            id_num (int): virtual helix ID number
        """
        parity = id_num % 2
        if parity is 0:
            heappush(self.recycle_bin.get(0), id_num)
            self._highest_even_id_num_used = id_num-2
        else:
            heappush(self.recycle_bin.get(1), id_num)
            self._highest_odd_id_num_used = id_num-2
        self.reserved_ids.remove(id_num)
    # end def

    def _sanity_check_id_numbers(self):
        """
        Run a sanity check to ensure that the data structures that hold ID
        numbers make sense.

        Returns:
            None

        """
        # Recycle bin
        assert 0 in self.recycle_bin
        assert 1 in self.recycle_bin

        assert all(x % 2 == 0 for x in self.recycle_bin.get(0))
        assert all(x % 2 == 1 for x in self.recycle_bin.get(1))

    def getCoordinates(self, id_num):
        """Return a view onto the numpy array for a given id_num

        Args:
            id_num (int): virtual helix ID number

        Returns:
            tuple: of :obj:'ndarray' of the form::

                (axis_pts, fwd_pts, rev_pts)

            for a given virtual helix ID number
        """
        offset_and_size_tuple = self.getOffsetAndSize(id_num)
        if offset_and_size_tuple is None:
            raise KeyError("id_num {} not in NucleicAcidPart".format(id_num))

        offset, size = offset_and_size_tuple
        lo, hi = offset, offset + size
        return (self.axis_pts[lo:hi],
                self.fwd_pts[lo:hi],
                self.rev_pts[lo:hi])
    # end def

    def getCoordinate(self, id_num, idx):
        """Given a id_num get the coordinate at a given index

        Args:
            id_num (int): virtual helix ID number
            idx (int): index

        Returns:
            ndarray: of :obj:`float` shape (1, 3)

        Raises:
            KeyError: id_num not in NucleicAcidPart
            IndexError: idx is greater than size
        """
        offset_and_size_tuple = self.getOffsetAndSize(id_num)
        if offset_and_size_tuple is None:
            raise KeyError("id_num {} not in NucleicAcidPart".format(id_num))

        offset, size = offset_and_size_tuple
        if idx < size:
            return self.axis_pts[offset + idx]
        else:
            raise IndexError("idx {} greater than size {}".format(idx, size))
    # end def

    def isAGreaterThanB_Z(self, id_numA, idxA, id_numB, idxB):
        """Compare z values at each index of virtual helix A and B

        Args:
            id_numA (int):  ID number of A
            idxA (int):     index into A
            id_numB (int):  ID number of B
            idxB (int):     index into B

        Returns:
            bool: True if A > B
        """
        a = self.getCoordinate(id_numA, idxA)
        b = self.getCoordinate(id_numB, idxB)
        return a[2] > b[2]
    # end def

    def getVirtualHelixOrigin(self, id_num):
        """given a id_num get the origin coordinate

        Args:
            id_num (int): virtual helix ID number

        Returns:
            ndarray: (1, 3) origin of the Virtual Helix (0 index)

        Raises:
            KeyError: id_num not in NucleicAcidPart
        """
        offset_and_size_tuple = self.getOffsetAndSize(id_num)
        if offset_and_size_tuple is None:
            raise KeyError("id_num {} not in NucleicAcidPart".format(id_num))

        return self._origin_pts[id_num]
    # end def

    def getidNums(self):
        """Return a list of used id_nums

        Returns:
            list: of :obj:`int` of virtual helix ID numbers used
        """
        return [i for i, j in filter(lambda x: x[1] is not None, enumerate(self._offset_and_size))]
    # end def

    def _setVirtualHelixOriginLimits(self):
        """Set origin limits by grabbing the max `x` and `y` values of the
        origins of all virtual helices
        """
        valid_pts = np.where(self._origin_pts != np.inf)
        vps = self._origin_pts[valid_pts]
        vps = vps.reshape((len(vps) // 2, 2))
        xs = vps[:, 0]
        ys = vps[:, 1]
        xLL = np.amin(xs)
        xUR = np.amax(xs)
        yLL = np.amin(ys)
        yUR = np.amax(ys)
        self.origin_limits = (xLL, yLL, xUR, yUR)
    # end def

    def setVirtualHelixOriginLimits(self, limits):
        # TODO[NF]:  Docstring
        assert len(limits) is 4
        self.origin_limits = limits[0], limits[1], limits[2], limits[3]

    def getVirtualHelixOriginLimits(self):
        """Retuns a pair of coordinates bounding the lower-left and upper-right
        coordinates of the part.

        Returns:
            tuple: of :obj:`int` of the form::

                (xLL, yLL, xUR, yUR)
        """
        return self.origin_limits
    # end def

    def getStrandSets(self, id_num):
        """Given a id_num get the coordinate at a given index

        Args:
            id_num (int): virtual helix ID number

        Returns:
            tuple: (forward :class:`StrandSet`, reverse :class:`StrandSet`)
        """
        offset_and_size_tuple = self.getOffsetAndSize(id_num)
        if offset_and_size_tuple is None:
            raise KeyError("id_num {} not in NucleicAcidPart".format(id_num))

        return (self.fwd_strandsets[id_num], self.rev_strandsets[id_num])
    # end def

    def refreshSegments(self, id_num):
        """Partition strandsets into overlapping segments

        Returns:
            tuple: of segments for the forward and reverse strand of form::

                ( [ [(start, end),...], ...], [ [(start, end),...], ...])
        """
        offset_and_size_tuple = self.getOffsetAndSize(id_num)
        if offset_and_size_tuple is None:
            raise KeyError("id_num {} not in NucleicAcidPart".format(id_num))
        fwd_ss = self.fwd_strandsets[id_num]
        rev_ss = self.rev_strandsets[id_num]

        self.segment_dict[id_num] = {}
        return self._refreshSegments(fwd_ss, rev_ss)
    # end def

    def _refreshSegments(self, fwd_ss, rev_ss):
        """Testable private version

        Returns:
            list: of :obj:`tuple`: of segments of form::

                (start, end)

            of type (:obj:`int`, :obj:`int`)
        """

        """ 1. Grab all endpoints separated by low and
        high indices of the strands
        """
        fwd_idxs = [x.idxs() for x in fwd_ss.strand_heap]
        if fwd_idxs:
            f_endpts_lo, f_endpts_hi = zip(*fwd_idxs)
        else:
            f_endpts_lo = []
            f_endpts_hi = []

        rev_idxs = [x.idxs() for x in rev_ss.strand_heap]
        if rev_idxs:
            r_endpts_lo, r_endpts_hi = zip(*rev_idxs)
        else:
            r_endpts_lo = []
            r_endpts_hi = []

        """ 2. create virtual high endpoints below the low endpoints
        and include them in a set and convert to a sorted list
        """
        hi_endpoints = set([x - 1 for x in f_endpts_lo])
        hi_endpoints.update([x - 1 for x in r_endpts_lo])
        hi_endpoints.update(f_endpts_hi)
        hi_endpoints.update(r_endpts_hi)
        hi_endpoints = sorted(hi_endpoints)

        """ 3. now iterate through the strands and
        convert to
        """
        fwd_segments = []
        rev_segments = []

        i = 0
        for f_strand, f_idxs in zip(fwd_ss.strand_heap, fwd_idxs):
            start, idx_hi = f_idxs
            end = start
            segments = []
            while start <= idx_hi:
                i = bisect_left(hi_endpoints, start, lo=i)
                end = hi_endpoints[i]
                segments.append((start, end))
                start = end + 1
            f_strand.segments = segments
            fwd_segments.append(segments)
        i = 0
        for r_strand, r_idxs in zip(rev_ss.strand_heap, rev_idxs):
            start, idx_hi = r_idxs
            end = start
            segments = []
            while start <= idx_hi:
                i = bisect_left(hi_endpoints, start, lo=i)
                end = hi_endpoints[i]
                segments.append((start, end))
                start = end + 1
            r_strand.segments = segments
            rev_segments.append(segments)
        return fwd_segments, rev_segments
    # end def

    def hasStrandAtIdx(self, id_num, idx):
        """Check if `Strand` exists at an index

        Args:
            id_num (int): virtual helix ID number
            idx (int): index that the strand is at

        Returns:
            tuple[bool, bool]: True if a strand is present at idx,
            False otherwise.
        """
        return (self.fwd_strandsets[id_num].hasStrandAt(idx, idx),
                self.rev_strandsets[id_num].hasStrandAt(idx, idx))
    # end def

    def getStrand(self, is_fwd, id_num, idx):
        """Get a `Strand` object

        Args:
            is_fwd (bool): is the StrandType Forward
            id_num (int): virtual helix ID number
            idx (int): index that the strand is at

        Returns:
            Strand: if it exists
        """

        if is_fwd:
            return self.fwd_strandsets[id_num].getStrand(idx)
        else:
            return self.rev_strandsets[id_num].getStrand(idx)
    # end def

    def indexOfRightmostNonemptyBase(self):
        """During reduction of the number of bases in a part, the first click
        removes empty bases from the right hand side of the part (red
        left-facing arrow). This method returns the new numBases that will
        effect that reduction.

        Returns:
            int: index of right most base in all :class:`StrandSets`
        """
        ret = self._STEP_SIZE - 1
        fwd_strandsets = self.fwd_strandsets
        rev_strandsets = self.rev_strandsets
        for id_num in self.reserved_ids:
            ret = max(ret,
                      fwd_strandsets[id_num].indexOfRightmostNonemptyBase(),
                      rev_strandsets[id_num].indexOfRightmostNonemptyBase())
        return ret
    # end def

    def _translateCoordinates(self, id_nums, delta):
        """delta is a :obj:`array-like` of floats of length 3
        for now support XY translation

        Args:
            id_nums (array-like): of :obj:`int` virtual helix ID numbers
            delta (array-like):  of :obj:`float` of length 3
        """
        self._resetOriginCache()
        self._resetPointCache()
        origin_pts = self._origin_pts
        delta_origin = delta[:2]  # x, y only
        for id_num in id_nums:
            coord_pts, fwd_pts, rev_pts = self.getCoordinates(id_num)
            coord_pts += delta  # use += to modify the view
            fwd_pts += delta  # use += to modify the view
            rev_pts += delta  # use += to modify the view
            origin_pts[id_num, :] += delta_origin
        try:
            self.vh_properties.iloc[list(id_nums), Z_PROP_INDEX] += delta[2]
        except Exception:
            print(list(id_nums), Z_PROP_INDEX)
            raise
        self._setVirtualHelixOriginLimits()
    # end def

    def getIndices(self, id_num):
        """return a view onto the numpy array for a given id_num

        Args:
            id_num (int): virtual helix ID number

        Returns:
            ndarray: of :obj:`int` array of indices corresponding to points
        """
        offset_and_size_tuple = self.getOffsetAndSize(id_num)
        if offset_and_size_tuple is None:
            raise KeyError("id_num {} not in NucleicAcidPart".format(id_num))

        offset, size = offset_and_size_tuple
        lo, hi = offset, offset + size
        return self.indices[lo:hi]
    # end def

    def getNeighbors(self, id_num, radius, idx=0):
        """ might use radius = 2.1*RADIUS
        return list of neighbor id_nums and the indices nearby

        Args:
            id_num (int): virtual helix ID number
            radius (float): radial distance within which a neighbors origin exists
            idx (int): optional, index to center the neighbor search at. default to 0

        Returns:
            list: of :obj:`tuple` of form::

                (neighbor ID, index)

            of type (:obj:`int`, :obj:`int`)
        """
        offset_and_size_tuple = self.getOffsetAndSize(id_num)
        if offset_and_size_tuple is None:
            raise KeyError("id_num {} not in NucleicAcidPart".format(id_num))

        coord = self.getCoordinate(id_num, idx)
        neighbors, indices = self.queryBasePoint(radius, *coord)
        non_id_num_idxs, _ = np.where(neighbors != id_num)
        return list(zip(np.take(neighbors, non_id_num_idxs),
                        np.take(indices, non_id_num_idxs)
                        )
                    )
    # end def

    def _getVirtualHelixOriginNeighbors(self, id_num, radius):
        """ might use radius = 2.1*RADIUS
        for now return a set of neighbor id_nums

        Args:
            id_num (int): virtual helix ID number
            radius (float): radial distance within which a neighbors origin exists

        Returns:
            set: set of neighbor candidate ID numbers
        """
        origin = self._origin_pts[id_num]
        neighbors = self.queryVirtualHelixOrigin(radius, tuple(origin))
        neighbor_candidates = set(neighbors)
        neighbor_candidates.discard(id_num)
        return neighbor_candidates
    # end def

    def _addCoordinates(self, id_num, points, is_right):
        """Points will only be added on the ends of a virtual helix
        not internally.  NO GAPS!
        handles reindex the points in self.indices

        Args:
            id_num (int): virtual helix ID number
            points (array-like): n x 3 shaped numpy ndarray of floats or
                2D Python list. points are stored in order and by index
            is_right (bool): whether we are extending in the positive index
                direction or prepending
        """
        offset_and_size_tuple = self.getOffsetAndSize(id_num)

        # 1. Find insert indices
        if offset_and_size_tuple is None:
            raise IndexError("id_num {} does not exists".format(id_num))

        offset_and_size = self._offset_and_size
        len_axis_pts = len(self.axis_pts)

        new_axis_pts, new_fwd_pts, new_rev_pts = points
        num_points = len(new_axis_pts)  # number of points being added

        self._resetPointCache()

        # 1. existing id_num
        offset, size = offset_and_size_tuple
        lo_idx_limit, hi_idx_limit = offset, offset + size
        if is_right:
            insert_idx = hi_idx_limit
        else:  # prepend
            insert_idx = offset

        # new_lims = (hi_idx_limit, hi_idx_limit + num_points)
        # print("{} settting offset {} and size {}".format(id_num, offset, size + num_points))
        # print("length before {}".format(len_axis_pts))
        offset_and_size[id_num] = (offset, size + num_points)
        # increment the offset for every higher index
        for i, o_and_s in enumerate(offset_and_size[id_num + 1:], start=id_num + 1):
            if o_and_s is not None:
                offset_and_size[i] = (o_and_s[0] + num_points, o_and_s[1])

        # 2. Did exceed allocation???
        total_points = self.total_points
        if total_points + num_points > len_axis_pts:
            diff = self.total_points + num_points - len_axis_pts
            number_of_new_elements = math.ceil(diff / DEFAULT_FULL_SIZE) * DEFAULT_FULL_SIZE
            total_rows = len_axis_pts + number_of_new_elements
            # resize per virtual base allocations
            self.axis_pts.resize((total_rows, 3))
            self.axis_pts[len_axis_pts:] = [np.inf, np.inf, np.inf]

            self.fwd_pts.resize((total_rows, 3))
            self.fwd_pts[len_axis_pts:] = np.inf

            self.rev_pts.resize((total_rows, 3))
            self.rev_pts[len_axis_pts:] = np.inf

            self.id_nums.resize((total_rows,))
            self.id_nums[len_axis_pts:] = -1

            self.indices.resize((total_rows,))
            self.indices[len_axis_pts:] = 0
        # end if exceeded allocation
        axis_pts = self.axis_pts
        fwd_pts = self.fwd_pts
        rev_pts = self.rev_pts
        id_nums = self.id_nums
        indices = self.indices

        # 3. Move Existing data
        move_idx_start = insert_idx + num_points
        move_idx_end = total_points + num_points

        axis_pts[move_idx_start:move_idx_end] = axis_pts[insert_idx:total_points]
        axis_pts[insert_idx:move_idx_start] = new_axis_pts
        fwd_pts[move_idx_start:move_idx_end] = fwd_pts[insert_idx:total_points]
        fwd_pts[insert_idx:move_idx_start] = new_fwd_pts
        rev_pts[move_idx_start:move_idx_end] = rev_pts[insert_idx:total_points]
        rev_pts[insert_idx:move_idx_start] = new_rev_pts

        # just overwrite everything for indices and id_nums no need to move
        id_nums[move_idx_start:move_idx_end] = id_nums[insert_idx:total_points]
        id_nums[insert_idx:move_idx_start] = id_num
        indices[move_idx_start:move_idx_end] = indices[insert_idx:total_points]
        indices[lo_idx_limit:lo_idx_limit + num_points + size] = list(range(num_points + size))

        self.total_points += num_points
    # end def

    def getDirections(self, id_nums):
        """ Get directions for a :obj:`array-like` of ID numbers

        Args:
            id_nums (array-like): of :obj:`int` array_like list of indices
            or scalar index

        Returns:
            ndarray: shape (x, 3) array
        """
        return np.take(self.directions, id_nums, axis=0)
    # end def

    @staticmethod
    def normalize(self, v):
        """Normlize a vector

        Args:
            v (array-like): of :obj:`float` of length 3

        Returns:
            ndarray: of :obj:`float`, norm of `v`
        """
        norm = np.linalg.norm(v)
        if norm == 0:
            return v
        return v / norm
    # end def

    @staticmethod
    def lengthSq(self, v):
        """Compute the length of a :obj:`array-like`

        Args:
            v (array-like):  of :obj:`float` length 3

        Returns:
            float
        """
        return inner1d(v, v)

    @staticmethod
    def cross(self, a, b):
        """Compute the cross product of two vectors of length 3

        Args:
            a (array-like):  of :obj:`float` of length 3
            b (array-like):  of :obj:`float` of length 3

        Returns:
            list: of :obj:`float` of length 3
        """
        ax, ay, az = a
        bx, by, bz = b
        c = [ay*bz - az*by,
             az*bx - ax*bz,
             ax*by - ay*bx]
        return c
    # end def

    def makeRotation(self, v1, v2):
        """Create a rotation matrix for an object pointing in the `v1`
        direction to the `v2` direction.  Uses a class allocated scratch `ndarrays`

        see: http://math.stackexchange.com/questions/180418/180436#180436

        Args:
            v1 (array-like):  of :obj:`float` of length 3
            v2 (array-like):  of :obj:`float` of length 3

        Returns:
            ndarray: shape (3, 3) m0
        """
        if np.all(v1 == v2):
            return self.eye3_scratch.copy()

        v1 = self.normalize(v1)
        v2 = self.normalize(v2)

        v = np.cross(v1, v2)
        sin_squared = inner1d(v, v)
        cos_ = inner1d(v1, v2)  # fast dot product

        m1 = self.m3_scratch1
        m2 = self.m3_scratch2
        m0 = self.m3_scratch0
        m0[:] = 0.

        m0[1, 0] = v[2]
        m0[0, 1] = -v[2]
        m0[2, 0] = -v[1]
        m0[0, 2] = v[1]
        m0[2, 1] = v[0]
        m0[1, 2] = -v[0]

        # do the following efficiently
        # self.eye3_scratch + m0 + np.dot(m0, m0)*((1 - cos_)/sin_squared)
        np.dot(m0, m0, out=m1)
        np.add(self.eye3_scratch, m0, out=m2)
        np.add(m2, m1*((1 - cos_)/sin_squared), out=m0)
        return m0
    # end def

    def _createHelix(self, id_num, origin, direction, num_points, color):
        """Create a virtual helix in the group that has a Z_ONLY direction

        Args:
            id_num (int): virtual helix ID number
            origin (array-like):  of :obj:`float` of length 3
                The origin should be referenced from an index of 0.
            direction (array-like):  of :obj:`float` of length 3
            num_points (int): number of bases in Virtual Helix
            color (str): hexadecimal color code in the form: `#RRGGBB`
        """
        offset_and_size_tuple = self.getOffsetAndSize(id_num)
        if offset_and_size_tuple is not None:
            raise IndexError("id_num {} already exists".format(id_num))

        self._reserveIdNum(id_num)

        offset_and_size = self._offset_and_size

        # 1. New id_num / virtual helix insert after all other points
        # expand offset and size as required
        self._resetOriginCache()

        len_offset_and_size = len(offset_and_size)
        number_of_new_elements = id_num - len_offset_and_size + 1
        if number_of_new_elements > 0:
            offset_and_size += [None]*number_of_new_elements
            self.fwd_strandsets += [None]*number_of_new_elements
            self.rev_strandsets += [None]*number_of_new_elements
        # find the next highest insertion offset
        next_o = self.total_points
        for next_o_and_s in offset_and_size[id_num + 1:]:
            if next_o_and_s:
                next_o, next_s = next_o_and_s
                break
        # this_offset = num_points
        # print("total points", self.total_points, next_o, id_num)
        offset_and_size[id_num] = (next_o, 0)
        # the other offsets will be adjusted later

        # 2. Assign origin on creation, resizing as needed
        len_origin_pts = len(self._origin_pts)
        if id_num >= len_origin_pts:
            diff = id_num - len_origin_pts
            number_of_new_elements = math.ceil(diff / DEFAULT_SIZE)*DEFAULT_SIZE
            total_rows = len_origin_pts + number_of_new_elements
            # resize adding zeros
            self._origin_pts.resize((total_rows, 2))
            self._origin_pts[len_origin_pts:] = np.inf

            self.directions.resize((total_rows, 3))
            self.directions[len_origin_pts:] = 0  # unnecessary as resize fills with zeros

            self.vh_properties = self.vh_properties.append(_defaultDataFrame(number_of_new_elements),
                                                           ignore_index=True)

        self._origin_pts[id_num] = origin[:2]
        new_x, new_y = origin[:2]
        xLL, yLL, xUR, yUR = self.origin_limits
        if new_x < xLL:
            xLL = new_x
        if new_x > xUR:
            xUR = new_x
        if new_y < yLL:
            yLL = new_y
        if new_y > yUR:
            yUR = new_y
        self.origin_limits = (xLL, yLL, xUR, yUR)
        self.directions[id_num] = direction
        self.vh_properties.loc[id_num, ['name', 'color', 'length']] = "vh%d" % (id_num), color, num_points

        if self.fwd_strandsets[id_num] is None:
            self.fwd_strandsets[id_num] = StrandSet(True, id_num, self, num_points)
            self.rev_strandsets[id_num] = StrandSet(False, id_num, self, num_points)
        else:
            self.fwd_strandsets[id_num]._reset(num_points)
            self.rev_strandsets[id_num]._reset(num_points)

        self.total_id_nums += 1

        # 3. Create points
        points = self._pointsFromDirection(id_num, origin, direction, num_points, 0)
        self._addCoordinates(id_num, points, is_right=False)
        self._group_properties['virtual_helix_order'].append(id_num)
        self._virtual_helices_set[id_num] = vh = VirtualHelix(id_num, self)
        return vh
    # end def

    def _pointsFromDirection(self, id_num, origin, direction, num_points, index):
        """Assumes always prepending or appending points.  no insertions.
        changes eulerZ of the id_num vh_properties as required for prepending
        points

        Args:
            id_num (int): virtual helix ID number
            origin (array-like):  of :obj:`float` of length 3
                The origin should be referenced from an index of 0.
            direction (array-like): of :obj:`float` of length 3
            index (int): the offset index into a helix to start the helix at.
                Useful for appending points. if index less than zero

        Returns:
            tuple: (coord_pts, fwd_pts, rev_pts)
        """
        rad = self._radius
        BW = self._BASE_WIDTH
        hp, bpr, tpr, eulerZ, mgroove = self.vh_properties.loc[id_num,
                                                               ['helical_pitch',
                                                                'bases_per_repeat',
                                                                'turns_per_repeat',
                                                                'eulerZ',
                                                                'minor_groove_angle']]
        twist_per_base = tpr*360./bpr
        """
        + angle is CCW
        - angle is CW
        Right handed DNA rotates clockwise from 5' to 3'
        we use the convention the 5' end starts at 0 degrees
        and it's pair is minor_groove_angle degrees away
        direction, hence the minus signs.  eulerZ
        """
        twist_per_base = math.radians(twist_per_base)
        eulerZ_new = math.radians(eulerZ) + twist_per_base*index
        mgroove = math.radians(mgroove)

        # right handed rotates clockwise with increasing index / z
        fwd_angles = [-i*twist_per_base + eulerZ_new for i in range(int(num_points))]
        rev_angles = [a + mgroove for a in fwd_angles]
        z_pts = BW*np.arange(index, num_points + index)

        # invert the X coordinate for Right handed DNA
        fwd_pts = rad*np.column_stack((np.cos(fwd_angles),
                                       np.sin(fwd_angles),
                                       np.zeros(num_points)))
        fwd_pts[:, 2] = z_pts

        # invert the X coordinate for Right handed DNA
        rev_pts = rad*np.column_stack((np.cos(rev_angles),
                                       np.sin(rev_angles),
                                       np.zeros(num_points)))
        rev_pts[:, 2] = z_pts

        coord_pts = np.zeros((num_points, 3))
        coord_pts[:, 2] = z_pts

        # create scratch array for stashing intermediate results
        scratch = np.zeros((3, num_points), dtype=float)

        # rotate about 0 index and then translate
        m = self.makeRotation((0, 0, 1), direction)
        # print(m)

        np.add(np.dot(m, fwd_pts.T, out=scratch).T, origin, out=fwd_pts)
        np.add(np.dot(m, rev_pts.T, out=scratch).T, origin, out=rev_pts)
        np.add(np.dot(m, coord_pts.T, out=scratch).T, origin, out=coord_pts)

        if index < 0:
            self.vh_properties.loc[id_num, 'eulerZ'] = math.degrees(eulerZ_new)

        return (coord_pts, fwd_pts, rev_pts)
    # end def

    def getVirtualHelixProperties(self, id_num, keys, safe=True):
        """Getter of the properties of a virtual helix

        Args:
            id_num (int): virtual helix ID number
            keys (object): :obj:`str` or :obj:`list`/:obj:`tuple`
            safe (:obj:`bool`): optional, default to True

        Returns:
            object: object or list depending on type of arg `keys`
        """
        if safe:
            offset_and_size_tuple = self.getOffsetAndSize(id_num)
            # 1. Find insert indices
            if offset_and_size_tuple is None:
                raise IndexError("id_num {} does not exists".format(id_num))
        props = self.vh_properties.loc[id_num, keys]
        if isinstance(props, pd.Series):
            return [v.item() if isinstance(v, (np.float64, np.int64, np.bool_)) else v for v in props]
        else:
            return props.item() if isinstance(props, (np.float64, np.int64, np.bool_)) else props
    # end

    def helixPropertiesAndOrigins(self, id_num_list=None):
        """
        Args:
            id_num_list (list): optional, of :obj:`int` list of virtual
                helix ID numbers to get the origins and properties of. defaults to
                all IDs

        Returns:
            tuple: of (:obj:`dict`, :obj:`ndarray`) (properties dictionary
            where each key has a list of values correspoding to the id_number
            and, (n, 2) array of origins

        Raises:
            ValueError:
        """
        if id_num_list is None:
            lim = max(self._highest_even_id_num_used + 2,
                      self._highest_odd_id_num_used + 2)
            props = self.vh_properties.iloc[:lim]
            props = props.to_dict(orient='list')
            origins = self._origin_pts[:lim]
            return props, origins
        elif isinstance(id_num_list, list):
            # select by list of indices
            props = self.vh_properties.iloc[id_num_list].reset_index(drop=True)
            props = props.to_dict(orient='list')
            origins = self._origin_pts[id_num_list]
            return props, origins
        else:
            raise ValueError("id_num_list bad type: {}".format(type(id_num_list)))
    # end def

    def getAllVirtualHelixProperties(self, id_num, inject_extras=True, safe=True):
        """NOT to be used for a list of Virtual Helix property keys unless
        `inject_extras` is False

        Args:
            id_num (int): virtual helix ID number
            inject_extras (bool): optional, adds in 'bases_per_turn' and
            'twist_per_base'.  default to True
            safe (bool): check if id_num exists. Default True

        Returns:
            dict: properties of a given ids

        Raises:
            IndexError:
        """
        if safe:
            offset_and_size_tuple = self.getOffsetAndSize(id_num)
            # 1. Find insert indices
            if offset_and_size_tuple is None:
                raise IndexError("id_num {} does not exists".format(id_num))
        series = self.vh_properties.loc[id_num]
        # to_dict doesn't promote to python native types needed by QVariant
        # leaves as numpy integers and floats
        out = dict((k, v.item()) if isinstance(v, (np.float64, np.int64, np.bool_))
                   else (k, v) for k, v in zip(series.index, series.tolist()))
        if inject_extras:
            bpr = float(out['bases_per_repeat'])
            tpr = float(out['turns_per_repeat'])
            out['bases_per_turn'] = bpr / tpr
            out['twist_per_base'] = tpr*360. / bpr
        return out
    # end

    def setVirtualHelixProperties(self, id_num, keys, values, safe=True, use_undostack=True):
        """Keys and values can be :obj:`array-like` of equal length or
        singular values. Public handles undostack

        This could be expanded to take a list of id numbers

        emits `partVirtualHelixPropertyChangedSignal`

        Args:
            id_num (int): virtual helix ID number
            keys (object): :obj:`str` or :obj:`list`/:obj:`tuple`, the key or keys
            value (object): :obj:`object` or :obj:`list`/:obj:`tuple`,
                the value or values matching the key order
            safe (bool): optionally echew signalling
        """
        if safe:
            offset_and_size_tuple = self.getOffsetAndSize(id_num)
            # 1. Find insert indices
            if offset_and_size_tuple is None:
                raise IndexError("id_num {} does not exists".format(id_num))
        if use_undostack:
            c = SetVHPropertyCommand(self, [id_num], keys, values, safe)
            self.undoStack().push(c)
        else:
            self._setVirtualHelixProperties(id_num, keys, values, emit_signals=safe)
    # end

    def _setVirtualHelixProperties(self, id_num, keys, values, emit_signals=True):
        """Private Version: Keys and values can be :obj:`array-like` of equal
        length or singular values.

        emits `partVirtualHelixPropertyChangedSignal`

        Args:
            id_num (int): virtual helix ID number
            keys (object): :obj:`str` or :obj:`list`/:obj:`tuple`, the key or keys
            value (object): :obj:`object` or :obj:`list`/:obj:`tuple`,
                the value or values matching the key order
            emit_signals (bool): optionally echew signaling
        """
        if emit_signals:
            offset_and_size_tuple = self.getOffsetAndSize(id_num)
            # 1. Find insert indices
            if offset_and_size_tuple is None:
                raise IndexError("id_num {} does not exists".format(id_num))

        # Ensure that the values that are set are floats as appropriate
<<<<<<< HEAD
        if not isinstance(keys, str):
            # TODO[NF]:  Change this to logger
            print('Encountered a non-string key:  %s' % keys)
        # TODO[NF]:  If keys is somehow a list, values won't be cast properly
        # TODO[NF]:  Add UI-side validation of inputs
        if keys in self._FLOAT_PROPERTY_KEYS:
=======
        keys_list = [keys] if isinstance(keys, str) else keys
        values_list = [values] if isinstance(values, str) else values

        for index, key in enumerate(keys_list):
            if key in self._FLOAT_PROPERTY_KEYS:
                try:
                    values_list[index] = float(values_list[index])
                except ValueError:
                    print('Validation failed:  attempted to set %s to %s' % (key,
                                                                             values_list[index]))

        # from cadnano.util import qtdb_trace
        # qtdb_trace()

        for index, key in enumerate(keys_list):
>>>>>>> c4e8a3c6
            try:
                self.vh_properties.loc[id_num, (key)] = values_list[index]
            except KeyError:
                pass
#        self.vh_properties.loc[id_num, keys_list] = values_list

        if emit_signals:
            self.partVirtualHelixPropertyChangedSignal.emit(
                self, id_num, self.getVirtualHelix(id_num), keys_list, values_list)
    # end

    def locationQt(self, id_num, scale_factor=1.0):
        """ Y-axis is inverted in Qt +y === DOWN

        Args:
            id_num (int):
            scale_factor (float): optional, default 1.0

        Returns:
            tuple: of :obj:`float`, x, y coordinates
        """
        x, y = self.getVirtualHelixOrigin(id_num)
        return scale_factor*x, -scale_factor*y
    # end def

    def _resizeHelix(self, id_num, is_right, delta):
        """Resize vritual helix given by ID number

        Args:
            id_num (int): virtual helix ID number
            is_right (bool): whether this is a left side (False) or
                right side (True) operation
            delta (int): number of virtual base pairs to add to (+) or trim (-)
                from the virtual helix

        Returns:
            int: the ID number of the longest Virtual Helix in the
            NucleicAcidPart

        Raises:
            IndexError:
            ValueError:
        """
        offset_and_size_tuple = self.getOffsetAndSize(id_num)
        if offset_and_size_tuple is None:
            raise IndexError("id_num {} does not exist")

        offset, size = offset_and_size_tuple
        # len_axis_pts = len(self.axis_pts)
        direction = self.directions[id_num]

        # make origin 3D
        origin = self._origin_pts[id_num]
        origin = (origin[0], origin[1], 0.)

        if delta > 0:   # adding points
            if is_right:
                index = size
            else:
                index = -delta
            # 3. Create points
            points = self._pointsFromDirection(id_num, origin, direction, delta, index)
            self._addCoordinates(id_num, points, is_right=is_right)
            # TODO add checks for resizing strandsets here
            if is_right:
                self.fwd_strandsets[id_num].resize(0, delta)
                self.rev_strandsets[id_num].resize(0, delta)
            else:
                self.fwd_strandsets[id_num].resize(delta, 0)
                self.rev_strandsets[id_num].resize(delta, 0)
        elif delta < 0:  # trimming points
            if abs(delta) >= size:
                raise ValueError("can't delete virtual helix this way")
            # TODO add checks for strandsets etc here:

            self._removeCoordinates(id_num, abs(delta), is_right)
            if is_right:
                self.fwd_strandsets[id_num].resize(0, delta)
                self.rev_strandsets[id_num].resize(0, delta)
            else:
                self.fwd_strandsets[id_num].resize(delta, 0)
                self.rev_strandsets[id_num].resize(delta, 0)
        else:  # delta == 0
            return
        _, final_size = self.getOffsetAndSize(id_num)
        # print("final_size", final_size)
        self.vh_properties.loc[id_num, 'length'] = final_size
        # print("New max:", self.vh_properties['length'].idxmax(),
        #         self.vh_properties['length'].max())
        self._group_properties['max_vhelix_length'] = self.vh_properties['length'].max()
        # return 0, self.vh_properties['length'].idxmax()
        return self.zBoundsIds()
    # end def

    def zBoundsIds(self):
        """Get the ID numbers of the Z bounds accounting for infinity for
        unitialized virtual helices

        Returns:
            tuple: of :obj:`int`, of form (ID_z_min, ID_z_max)
        """
        test = self.axis_pts[:, 2]
        id_z_min = self.id_nums[np.argmin(test)]
        # use numpy masked arrays to mask out infinites
        id_z_max = self.id_nums[np.argmax(np.ma.array(test,
                                                      mask=np.isinf(test)))]
        return id_z_min, id_z_max
    # end def

    def _removeHelix(self, id_num):
        """Remove a helix and recycle its `id_num`

        Args:
            id_num (int): virtual helix ID number

        Raises:
            IndexError:
        """
        offset_and_size_tuple = self.getOffsetAndSize(id_num)
        if offset_and_size_tuple is None:
            raise IndexError("id_num {} does not exist")
        offset, size = offset_and_size_tuple
        # print("the offset and size", offset_and_size_tuple)
        did_remove = self._removeCoordinates(id_num, size, is_right=False)
        self._recycleIdNum(id_num)
        assert did_remove
        # TODO if making 'virtual_helix_order' an instance property,
        # this needs to be changed
        self._group_properties['virtual_helix_order'].remove(id_num)
        del self._virtual_helices_set[id_num]
    # end def

    def resetCoordinates(self, id_num):
        """Call this after changing helix `vh_properties` to update the points
        controlled by the properties.  Basically clears things back to a simple
        version of a virtual helix

        Args:
            id_num (int): virtual helix ID number

        Raises:
            KeyError:
        """
        offset_and_size_tuple = self.getOffsetAndSize(id_num)
        if offset_and_size_tuple is None:
            raise KeyError("id_num {} not in NucleicAcidPart".format(id_num))
        offset, size = offset_and_size_tuple
        origin = self.axis_pts[offset]  # zero point of axis
        direction = self.directions[id_num]
        points = self._pointsFromDirection(id_num, origin, direction, size, 0)
        self._setCoordinates(id_num, points)
    # end def

    def _setCoordinates(self, id_num, points, idx_start=0):
        """Change the stored coordinates.
        Useful when adjusting helix vh_properties.

        Args:
            id_num (int): virtual helix ID number
            points (tuple): tuple containing :obj:`array-like` of axis, and forward
            and reverse phosphates points
            idx_start (int): optional index offset into the virtual helix to
            assign points to. default to 0

        Raises:
            KeyError:
            IndexError:
        """
        offset_and_size_tuple = self.getOffsetAndSize(id_num)
        if offset_and_size_tuple is None:
            raise KeyError("id_num {} not in NucleicAcidPart".format(id_num))

        offset, size = offset_and_size_tuple
        if idx_start + len(points) > size:
            err = ("Number of Points {} out of range for"
                   "start index {} given existing size {}")
            raise IndexError(err.format(len(points), idx_start, size))

        new_axis_pts, new_fwd_pts, new_rev_pts = points
        lo = offset + idx_start
        hi = lo + len(new_axis_pts)
        self.axis_pts[lo:hi] = new_axis_pts
        self.fwd_pts[lo:hi] = new_fwd_pts
        self.rev_pts[lo:hi] = new_rev_pts
    # end def

    def _removeCoordinates(self, id_num, length, is_right):
        """Remove coordinates given a length, reindex as necessary

        Args:
            id_num (int): virtual helix ID number
            length (int): number of coordinates to remove
            is_right (bool): whether the removal occurs at the right or left
                end of a virtual helix since virtual helix arrays are always contiguous

        Returns:
            bool: True if id_num is removed, False otherwise

        Raises:
            KeyError:
            IndexError:
        """
        offset_and_size_tuple = self.getOffsetAndSize(id_num)

        if offset_and_size_tuple is None:
            raise KeyError("id_num {} not in NucleicAcidPart".format(id_num))

        offset, size = offset_and_size_tuple
        if length > size:
            raise IndexError("length longer {} than indices existing".format(length))
        lo, hi = offset, offset + size
        if is_right:
            idx_start, idx_stop = hi - length, hi
        else:
            idx_start, idx_stop = lo, lo + length

        self._resetPointCache()
        offset_and_size = self._offset_and_size
        current_offset_and_size_length = len(offset_and_size)

        # 1. Move the good data
        total_points = self.total_points
        relocate_idx_end = total_points - length

        axis_pts = self.axis_pts
        try:
            axis_pts[idx_start:relocate_idx_end] = axis_pts[idx_stop:total_points]
        except Exception:
            err = "idx_start {}, relocate_idx_end {}, idx_stop {}, total_points {}, length {}"
            print(err.format(idx_start, relocate_idx_end, idx_stop, total_points, length))
            raise
        axis_pts[relocate_idx_end:total_points] = np.inf

        fwd_pts = self.fwd_pts
        fwd_pts[idx_start:relocate_idx_end] = fwd_pts[idx_stop:total_points]
        fwd_pts[relocate_idx_end:total_points] = np.inf

        rev_pts = self.rev_pts
        rev_pts[idx_start:relocate_idx_end] = rev_pts[idx_stop:total_points]
        rev_pts[relocate_idx_end:total_points] = np.inf

        id_nums = self.id_nums
        id_nums[idx_start:relocate_idx_end] = id_nums[idx_stop:total_points]
        id_nums[relocate_idx_end:total_points] = -1

        indices = self.indices
        indices[idx_start:relocate_idx_end] = indices[idx_stop:total_points]
        indices[relocate_idx_end:total_points] = 0
        if not is_right:
            # We need to adjust the base index
            # lo offset index should not change for a given id_num
            indices[lo:lo + length] -= length

        # 2. Adjust the offsets of id_nums greater than id_num
        for i, item in enumerate(offset_and_size[id_num + 1:], start=1):
            if item is not None:
                offset_other, size_other = item
                offset_and_size[i + id_num] = (offset_other - length, size_other)

        # 3. Check if we need to remove Virtual Helix
        if size == length:
            self.total_id_nums -= 1
            self._resetOriginCache()
            offset_and_size[id_num] = None
            self._origin_pts[id_num, :] = (np.inf, np.inf)  # set off to infinity
            # trim the unused id_nums at the end
            remove_count = 0
            for i in range(current_offset_and_size_length - 1, id_num - 1, -1):
                if offset_and_size[i] is None:
                    remove_count += 1
                else:
                    break
            self._offset_and_size = offset_and_size[:current_offset_and_size_length - remove_count]
            did_remove = True
        else:
            # print("Did remove", size, length)
            offset_and_size[id_num] = (offset, size - length)
            did_remove = False
        self.total_points -= length
        return did_remove
    # end def

    def queryBasePoint(self, radius, point):
        """Cached query

        Args:
            radius (float): distance to consider
            point (array-like): :obj:`float` of length 3

        Returns:
            tuple: of :obj:`ndarray`
        """
        qc = self._point_cache
        query = (radius, point)
        if query in qc:
            return qc.get(query)
        else:
            res = self._queryBasePoint(radius, point)
            self._point_cache_keys.append(query)
            qc[query] = res
            # limit the size of the cache
            old_key = self._point_cache_keys.popleft()
            if old_key is not None:
                del qc[old_key]
            return res
    # end def

    def _queryBasePoint(self, radius, point):
        """ return the indices of all virtual helices closer than radius

        Args:
            radius (float): distance to consider
            point (array-like): of :obj:`float` of length 3

        Returns:
            tuple: of :obj:`ndarray`
        """
        difference = self.axis_pts - point
        ldiff = len(difference)
        delta = self.delta3D_scratch
        if ldiff != len(delta):
            self.delta3D_scratch = delta = np.empty((ldiff,), dtype=float)

        # compute square of distance to point
        delta = inner1d(difference, difference, out=delta)
        close_points, = np.where(delta < radius*radius)
        # return list(zip(    np.take(self.id_nums, close_points),
        #                     np.take(self.indices, close_points) ))
        return (np.take(self.id_nums, close_points),
                np.take(self.indices, close_points))
    # end def

    def queryVirtualHelixOrigin(self, radius, point):
        """ Hack for now to get 2D behavior
        point is an array_like of length 2

        Args:
            radius (float): distance to consider
            point (array-like): of :obj:`float` of length 3

        Returns:
            ndarray: close origin points to `point`
        """
        qc = self._origin_cache
        query = (radius, point)
        if query in qc:
            return qc.get(query)
        else:
            # print('miss')
            res = self._queryVirtualHelixOrigin(radius, point)
            res = res.tolist()
            self._origin_cache_keys.append(query)
            qc[query] = res
            # print("size", len(qc))
            # limit the size of the cache
            old_key = self._origin_cache_keys.popleft()
            if old_key is not None:
                # try:
                del qc[old_key]
                # except:
                #     print(old_key, list(qc.keys()))
                #     raise
            return res
    # end def

    def _queryVirtualHelixOrigin(self, radius, point):
        """Return the indices of all id_nums closer
        than radius, sorted by distance

        Args:
            radius (float): distance to consider
            point (array-like): of :obj:`float` of length 3

        Returns:
            ndarray: close origin points to `point`
        """
        difference = self._origin_pts - point
        ldiff = len(difference)
        delta = self.delta2D_scratch
        if ldiff != len(delta):
            self.delta2D_scratch = delta = np.empty((ldiff,), dtype=float)

        # compute square of distance to point
        inner1d(difference, difference, out=delta)
        close_points, = np.where(delta <= radius*radius)
        # take then sort the indices of the points in range
        sorted_idxs = np.argsort(np.take(delta, close_points))

        return close_points[sorted_idxs]
    # end def

    def _queryVirtualHelixOriginRect(self, rect):
        """Query based on a Rectangle

        Args:
            rect (array-like): of :obj:`float` rectangle defined by::

                    ( x1, y1, x2, y2)

                definining the lower left and upper right corner of the
                rectangle respetively

        Returns:
            ndarray: list of ID numbers satisfying the query
        """
        # search children
        x1, y1, x2, y2 = rect
        origin_pts = self._origin_pts
        xs = origin_pts[:, 0]
        ys = origin_pts[:, 1]
        x_lo_mask = xs > x1
        x_hi_mask = xs < x2
        combo_x = np.logical_and(x_lo_mask, x_hi_mask)
        np.logical_and(ys > y1, ys < y2, out=x_lo_mask)
        np.logical_and(x_lo_mask, combo_x, out=x_hi_mask)
        id_nums, = np.where(x_hi_mask)
        return id_nums
    # end def

    def _queryIdNumRange(self, id_num, radius, index_slice=None):
        """Return the indices of all virtual helices phosphates closer
        than `radius` to `id_num`'s helical axis

        Currently UNUSED code, but keeping it around to show how to search
        ranges

        Args:
            id_num (int): virtual helix ID number
            radius (float): distance to consider
            index_slice (Tuple): a tuple of the start index and length into
            a virtual helix

        Returns:
            tuple: of :obj:`list`, fwd_axis_hits, rev_axis_hits
            where each element in the list is::

                :obj:`tuple` of :obj:`int`, :obj:`tuple`

            corresponding to an index into id_num and a tuple of hits on a neighbors
            looking like::

                :obj:`tuple` of :obj:`list`:

            with the item in the first element the neighbors ID and the item in second
            element the index into that neighbor
        """
        offset, size = self.getOffsetAndSize(id_num)
        start, length = 0, size if index_slice is None else index_slice

        # convert to a list since we can't speed this loop up without cython or something
        this_axis_pts = self.axis_pts[offset + start:offset + start + length].tolist()
        fwd_pts = self.fwd_pts
        rev_pts = self.rev_pts
        # for now just looks against everything
        fwd_hit_list = []
        rev_hit_list = []
        rsquared = radius*radius
        for i, point in enumerate(this_axis_pts):
            difference = fwd_pts - point
            ldiff = len(difference)
            delta = self.delta3D_scratch
            if ldiff != len(delta):
                self.delta3D_scratch = delta = np.empty((ldiff,), dtype=float)

            # compute square of distance to point
            delta = inner1d(difference, difference, out=delta)
            close_points, = np.where(delta < rsquared)
            close_points, = np.where((close_points < offset) |
                                     (close_points > (offset + size)))
            if len(close_points) > 0:
                fwd_hits = (np.take(self.id_nums, close_points).tolist(),
                            np.take(self.indices, close_points).tolist())
                fwd_hit_list.append((start + i, fwd_hits))

            difference = rev_pts - point
            delta = inner1d(difference, difference, out=delta)
            close_points, = np.where(delta < rsquared)
            close_points, = np.where((close_points < offset) |
                                     (close_points > (offset + size)))
            if len(close_points) > 0:
                rev_hits = (np.take(self.id_nums, close_points).tolist(),
                            np.take(self.indices, close_points).tolist())
                rev_hit_list.append((start + i, rev_hits))
        return fwd_hit_list, rev_hit_list
    # end def

    def normalizedRange(self, id_num, index):
        """Given an `index` within the bounds `[0, size]`
        return an range of length `bases_per_repeat` if pro

        Args:
            id_num (int): virtual helix ID number
            index (int): index

        Returns:
            tuple: of :obj:`int` of form::

                (start index, bases per repeat)
        """
        offset, size = self.getOffsetAndSize(id_num)
        bpr = self.vh_properties.loc[id_num, 'bases_per_repeat']
        half_period = bpr // 2
        if size - index < bpr:
            start = size - bpr
        else:
            start = max(index - half_period, 0)
        return start, bpr
    # end def

    def _queryIdNumRangeNeighbor(self, id_num, neighbors, alpha, index=None):
        """Get indices of all virtual helices phosphates closer within an
        `alpha` angle's radius to `id_num`'s helical axis

        Args:
            id_num (int): virtual helix ID number
            neighbors (array-like): neighbors of id_num
            alpha (float): angle (degrees) commensurate with radius
            index (tuple): optional, of :obj:`int` (start_index, length) into
                a virtual helix, default to `(0, size)`

        Returns:
            dict: of :obj:`tuple` of form::

                neighbor_id_num: (fwd_hit_list, rev_hit_list)

            where each list has the form::

                [(id_num_index, forward_neighbor_idxs, reverse_neighbor_idxs), ...]]

        """
        offset, size = self.getOffsetAndSize(id_num)
        bpr, tpr = self.vh_properties.loc[id_num,
                                          ['bases_per_repeat', 'turns_per_repeat']]
        bases_per_turn = bpr / tpr
        if index is None:
            start, length = 0, size
        else:
            half_period = bpr // 2
            if size - index < bpr:
                start, length = size - bpr, bpr
            else:
                start, length = max(index - half_period, 0), bpr
        # norm = np.linalg.norm
        cross = np.cross
        dot = np.dot
        normalize = self.normalize
        # PI = math.pi
        # TWOPI = 2*PI
        RADIUS = self._radius
        BW = self._BASE_WIDTH

        theta, radius = self.radiusForAngle(alpha, RADIUS, bases_per_turn, BW)
        # convert to a list since we can't speed this loop up without cython or something
        axis_pts = self.axis_pts
        fwd_pts = self.fwd_pts
        rev_pts = self.rev_pts
        this_axis_pts = axis_pts[offset + start:offset + start + length].tolist()
        this_fwd_pts = fwd_pts[offset + start:offset + start + length].tolist()
        this_rev_pts = rev_pts[offset + start:offset + start + length].tolist()
        # for now just looks against everything
        # rsquared1 = RADIUS*RADIUS + BASE_WIDTH*BASE_WIDTH/4
        # print("THE search radius", radius, RADIUS)
        rsquared2 = radius*radius
        per_neighbor_hits = {}
        key_prop_list = ['eulerZ', 'bases_per_repeat',
                         'turns_per_repeat', 'minor_groove_angle']
        for neighbor_id in neighbors:
            eulerZ, bpr, tpr, mgroove = self.vh_properties.loc[neighbor_id, key_prop_list]
            twist_per_base = tpr*360./bpr
            half_period = math.floor(bpr / 2)
            tpb = math.radians(twist_per_base)
            eulerZ = math.radians(eulerZ)
            mgroove = math.radians(mgroove)

            offset, size = self.getOffsetAndSize(neighbor_id)

            # 1. Finds points that point at neighbors axis point
            naxis_pts = axis_pts[offset:offset + size]
            nfwd_pts = fwd_pts[offset:offset + size]

            direction = self.directions[neighbor_id]
            len_neighbor_pts = len(naxis_pts)
            delta = self.delta3D_scratch
            if len_neighbor_pts != len(delta):
                self.delta3D_scratch = delta = np.empty((len_neighbor_pts,), dtype=float)

            fwd_axis_hits = []
            angleRangeCheck = self.angleRangeCheck
            angleNormalize = self.angleNormalize
            for i, point in enumerate(this_fwd_pts):
                difference = naxis_pts - point
                inner1d(difference, difference, out=delta)
                # assume there is only one possible index of intersection with the neighbor
                neighbor_min_delta_idx = np.argmin(delta)
                if delta[neighbor_min_delta_idx] < rsquared2:
                    neighbor_axis_pt = naxis_pts[neighbor_min_delta_idx]
                    # a. angle between vector from neighbor axis at minimum delta to this axis_pt
                    #   and the vector from the neighbor axis at minimum delta to neighbor_fwds_pts
                    v1 = normalize(this_axis_pts[i] - neighbor_axis_pt)
                    # project point onto plane normal to axis
                    v1 = normalize(v1 - dot(v1, direction)*direction)

                    v2 = normalize(nfwd_pts[neighbor_min_delta_idx] - neighbor_axis_pt)
                    # relative_angle = math.acos(np.dot(v1, v2))  # angle
                    # get signed angle between
                    relative_angle = math.atan2(dot(cross(v1, v2), direction), dot(v1, v2))
                    # relative_angle = math.atan2(dot(cross(v2, v1), direction), dot(v2, v1))
                    # print(id_num, 'f', relative_angle)
                    # b. fwd pt angle relative to first base in virtual helix
                    native_angle = angleNormalize(eulerZ + tpb*neighbor_min_delta_idx - relative_angle)

                    # print("FWD %d around %d relative_angle %0.2f, base_angle: %0.2f" %
                    #     (   id_num, neighbor_id,
                    #         math.degrees(relative_angle),
                    #         math.degrees(angleNormalize(tpb*neighbor_min_delta_idx))
                    #         ))
                    # print(math.degrees(native_angle), math.degrees(angleNormalize(tpb*neighbor_min_delta_idx + relative_angle)))

                    all_fwd_angles = [(j, angleNormalize(eulerZ - tpb*j)) for j in range(max(neighbor_min_delta_idx - half_period, 0),
                                                                                         min(neighbor_min_delta_idx + half_period, size))]
                    passing_fwd_angles_idxs = [j for j, x in all_fwd_angles if angleRangeCheck(x, native_angle, theta)]
                    all_rev_angles = [(j, angleNormalize(x + mgroove)) for j, x in all_fwd_angles]
                    passing_rev_angles_idxs = [j for j, x in all_rev_angles if angleRangeCheck(x, native_angle, theta)]
                    fwd_axis_hits.append((start + i, passing_fwd_angles_idxs, passing_rev_angles_idxs))
            # end for

            rev_axis_hits = []
            for i, point in enumerate(this_rev_pts):
                difference = naxis_pts - point
                inner1d(difference, difference, out=delta)
                neighbor_min_delta_idx = np.argmin(delta)
                if delta[neighbor_min_delta_idx] < rsquared2:
                    neighbor_axis_pt = naxis_pts[neighbor_min_delta_idx]
                    # a. angle between vector from neighbor axis at minimum delta to this axis_pt
                    #   and the vector from the neighbor axis at minimum delta to neighbor_fwds_pts
                    v1 = normalize(this_axis_pts[i] - neighbor_axis_pt)
                    # project point onto plane normal to axis
                    v1 = normalize(v1 - dot(v1, direction)*direction)

                    v2 = normalize(nfwd_pts[neighbor_min_delta_idx] - neighbor_axis_pt)
                    # relative_angle = math.acos(np.dot(v1, v2))  # angle
                    # get signed angle between
                    relative_angle = math.atan2(dot(cross(v1, v2), direction), dot(v1, v2))
                    # print(id_num, 'r', relative_angle, v1, v2)
                    # b. fwd pt angle relative to first base in virtual helix
                    native_angle = angleNormalize(eulerZ + tpb*neighbor_min_delta_idx - relative_angle)

                    # print("REV %d around %d relative_angle %0.2f, base_angle: %0.2f" %
                    #     (   id_num, neighbor_id,
                    #         math.degrees(relative_angle),
                    #         math.degrees(angleNormalize(tpb*neighbor_min_delta_idx))
                    #         ))
                    # print(math.degrees(native_angle), math.degrees(angleNormalize(tpb*neighbor_min_delta_idx + relative_angle)))

                    all_fwd_angles = [(j, angleNormalize(eulerZ - tpb*j)) for j in range(max(neighbor_min_delta_idx - half_period, 0),
                                                                                         min(neighbor_min_delta_idx + half_period, size))]
                    passing_fwd_angles_idxs = [j for j, x in all_fwd_angles if angleRangeCheck(x, native_angle, theta)]
                    all_rev_angles = [(j, angleNormalize(x + mgroove)) for j, x in all_fwd_angles]
                    passing_rev_angles_idxs = [j for j, x in all_rev_angles if angleRangeCheck(x, native_angle, theta)]
                    # print(math.degrees(native_angle), 'r', [math.degrees(x) for j, x in all_rev_angles if angleRangeCheck(x, native_angle, theta) ])
                    rev_axis_hits.append((start + i, passing_fwd_angles_idxs, passing_rev_angles_idxs))
            # end for
            per_neighbor_hits[neighbor_id] = (fwd_axis_hits, rev_axis_hits)
        # end for
        return per_neighbor_hits
    # end def

    def queryIdNumNeighbor(self, id_num, neighbors, index=None):
        """Get indices of all virtual helices phosphates within a bond
        length of each phosphate for the id_num Virtual Helix.

        Args:
            id_num (int): virtual helix ID number
            neighbors (array-like): neighbors of id_num
            index_slice (tuple):  optional, of :obj:`int` (start_index, length) into a virtual
                helix

        Returns:
            dict: of :obj:`tuple` of form::

                neighbor_id_num: (fwd_hit_list, rev_hit_list)

            where each list has the form:

                [(id_num_index, forward_neighbor_idxs, reverse_neighbor_idxs), ...]]

        Raises:
            ValueError:
        """
        offset_and_size = self.getOffsetAndSize(id_num)
        if offset_and_size is None:
            raise ValueError("offset_and_size is None for {}".format(id_num))
        else:
            offset, size = offset_and_size
        bpr, tpr = self.vh_properties.loc[id_num,
                                          ['bases_per_repeat', 'turns_per_repeat']]
        bases_per_turn = bpr / tpr
        if index is None:
            start, length = 0, size
        else:
            half_period = bpr // 2
            if size - index < bpr:
                start, length = size - bpr, bpr
            else:
                start, length = max(index - half_period, 0), bpr
        # norm = np.linalg.norm
        # cross = np.cross
        # dot = np.dot
        # normalize = self.normalize
        PI = math.pi
        # TWOPI = 2*PI
        RADIUS = self._radius
        BW = self._BASE_WIDTH

        # theta, radius = self.radiusForAngle(alpha, RADIUS, bases_per_turn, BW)
        # convert to a list since we can't speed this loop up without cython or something
        # axis_pts = self.axis_pts
        fwd_pts = self.fwd_pts
        rev_pts = self.rev_pts
        # this_axis_pts = axis_pts[offset + start:offset + start + length].tolist()
        this_fwd_pts = fwd_pts[offset + start:offset + start + length].tolist()
        this_rev_pts = rev_pts[offset + start:offset + start + length].tolist()

        """TODO: decide how we want to handle maintaining bond length
        ideal adjacent ANTI-PARALLEL xover strands project to a plane normal
        to the helical axis and point in the SAME direction

        ideal adjacent PARALLEL xover strands  project to a plane normal
        to the helical axis and point in the OPPOSITE directions

        NOTE:
        For now we use zdelta to get the right results for this 2.5 release
        for PARALLEL and ANTI-PARALLEL.
        """
        # 1. compute generallized r squared values for an ideal crossover of
        # both types
        half_twist_per_base = PI/bases_per_turn
        # r2_radial = (2.*RADIUS*(1. - math.cos(half_twist_per_base)))**2
        # r2_tangent = (2.*RADIUS*math.sin(half_twist_per_base))**2
        # r2_axial = BW*BW

        # MISALIGNED by 27.5% twist per base so that's 1.55*half_twist_per_base
        # ma_f = 1.55 # NC should be this if we wanted to be strict
        ma_f = 2.55  # NC changed to this to show all xovers in legacy Honeycomb
        r2_radial = (RADIUS*((1. - math.cos(half_twist_per_base)) +
                             (1. - math.cos(ma_f*half_twist_per_base))))**2
        r2_tangent = (RADIUS*(math.sin(half_twist_per_base) +
                              math.sin(ma_f*half_twist_per_base)))**2
        r2_axial = BW*BW

        # print("r2:", r2_radial, r2_tangent, r2_axial)
        # 2. ANTI-PARALLEL
        rsquared_ap = r2_tangent + r2_radial
        rsquared_ap_min = 0
        rsquared_ap_max = rsquared_ap

        # 3. PARALLEL
        rsquared_p = r2_tangent + r2_radial + r2_axial
        rsquared_p_min = r2_axial
        rsquared_p_max = rsquared_p + 0.25*r2_axial
        per_neighbor_hits = {}

        fwd_axis_pairs = {}
        rev_axis_pairs = {}

        for neighbor_id in neighbors:
            offset, size = self.getOffsetAndSize(neighbor_id)

            # 1. Finds points that point at neighbors axis point
            nfwd_pts = fwd_pts[offset:offset + size]
            nrev_pts = rev_pts[offset:offset + size]

            # direction = self.directions[neighbor_id]
            len_neighbor_pts = len(nfwd_pts)
            delta = self.delta3D_scratch
            if len_neighbor_pts != len(delta):
                self.delta3D_scratch = delta = np.empty((len_neighbor_pts,), dtype=float)

            fwd_axis_hits = []
            for i, point in enumerate(this_fwd_pts):
                difference = nfwd_pts - point
                inner1d(difference, difference, out=delta)
                zdelta = np.square(difference[:, 2])
                # assume there is only one possible index of intersection with the neighbor
                f_idxs = np.where((delta > rsquared_p_min) &
                                  (delta < rsquared_p_max) &
                                  (zdelta > 0.3*r2_axial) &
                                  (zdelta < 1.1*r2_axial)
                                  )[0].tolist()
                difference = nrev_pts - point
                inner1d(difference, difference, out=delta)
                zdelta = np.square(difference[:, 2])
                # assume there is only one possible index of intersection with the neighbor
                r_idxs = np.where((delta > rsquared_ap_min) &
                                  (delta < rsquared_ap_max) &
                                  (zdelta < 0.3*r2_axial))[0].tolist()
                if f_idxs or r_idxs:
                    fwd_axis_hits.append((start + i, f_idxs, r_idxs))
            # end for

            # Scan for pairs of bases in AP xovers
            idx_last = -2
            fwd_axis_pairs = {}
            isAGreaterThanB_Z = self.isAGreaterThanB_Z
            for i, f_idxs, r_idxs in fwd_axis_hits:
                if r_idxs:
                    if idx_last + 1 == i:
                        # print("pair", idx_last, i)
                        fwd_axis_pairs[idx_last] = (True, neighbor_id)  # 5 prime  most strand
                        fwd_axis_pairs[i] = (False, neighbor_id)        # 3 prime most strand
                    idx_last = i
                if f_idxs:
                    for idxB in f_idxs:
                        if isAGreaterThanB_Z(id_num, i, neighbor_id, idxB):
                            fwd_axis_pairs[i] = (False, neighbor_id)
                        else:
                            fwd_axis_pairs[i] = (True, neighbor_id)

            rev_axis_hits = []
            for i, point in enumerate(this_rev_pts):
                difference = nfwd_pts - point
                inner1d(difference, difference, out=delta)
                zdelta = np.square(difference[:, 2])
                # assume there is only one possible index of intersection with the neighbor
                f_idxs = np.where((delta > rsquared_ap_min) &
                                  (delta < rsquared_ap_max) &
                                  (zdelta < 0.3*r2_axial))[0].tolist()

                difference = nrev_pts - point
                inner1d(difference, difference, out=delta)
                zdelta = np.square(difference[:, 2])
                # assume there is only one possible index of intersection with the neighbor
                r_idxs = np.where((delta > rsquared_p_min) &
                                  (delta < rsquared_p_max) &
                                  (zdelta > 0.3*r2_axial) &
                                  (zdelta < 1.1*r2_axial)
                                  )[0].tolist()
                if f_idxs or r_idxs:
                    rev_axis_hits.append((start + i, f_idxs, r_idxs))
            # end for

            # Scan for pairs of bases in AP xovers
            idx_last = -2
            for i, f_idxs, r_idxs in rev_axis_hits:
                if f_idxs:
                    if idx_last + 1 == i:
                        # print("pair", idx_last, i)
                        rev_axis_pairs[idx_last] = (False, neighbor_id)    # 3 prime  most strand
                        rev_axis_pairs[i] = (True, neighbor_id)            # 5 prime most strand
                    idx_last = i
                if r_idxs:
                    for idxB in r_idxs:
                        if isAGreaterThanB_Z(id_num, i, neighbor_id, idxB):
                            rev_axis_pairs[i] = (True, neighbor_id)
                        else:
                            rev_axis_pairs[i] = (False, neighbor_id)

            per_neighbor_hits[neighbor_id] = (fwd_axis_hits, rev_axis_hits)
        # end for
        return per_neighbor_hits, (fwd_axis_pairs, rev_axis_pairs)
    # end def

    @staticmethod
    def angleNormalize(angle):
        """Ensure angle is normalized to [0, 2*PI]

        Args:
            angle (float): radians

        Returns:
            float:
        """
        TWOPI = 2*3.141592653589793
        return ((angle % TWOPI) + TWOPI) % TWOPI

    @staticmethod
    def angleRangeCheck(angle, target_angle, theta):
        """See if `angle` falls in range
        `[target_angle - theta`, target_angle + theta]`
        Accounting for wrap around

        Args:
            angle (float): radians
            target_angle (float): radians
            theta (float): radians

        Returns:
            bool: True if in range, False otherwise
        """
        PI = 3.141592653589793
        TWOPI = 2*PI
        diff = (angle - target_angle + PI) % TWOPI - PI
        return -theta <= diff and diff <= theta

    @staticmethod
    def radiusForAngle(angle, radius_in, bases_per_turn, base_width):
        """Calculate the distance from the center axis of
        a virtual helix with radius_in radius to a bounds of
        an arc on tangent virtual helix with the same radius
        the arc center is on the line connecting the two
        virtual helices.  Using trig identities and Pythagorean theorem
        additionally we need to account the axial distance between bases
        (the BASE_WIDTH)

        Args:
            angle (float):
            radius_in (float):
            bases_per_turn (float):
            base_width (float):

        Returns:
            tuple: of :obj:`float`, angle and radius
        """
        theta = math.radians(angle) / 2
        R = radius_in*math.sqrt(5 - 4*math.cos(theta))
        x = base_width*(angle/2/360*bases_per_turn)
        x = 0
        return theta, math.sqrt(R*R + x*x)
    # end def

    def _projectionPointOnPlane(self, id_num, point):
        """VirtualHelices are straight for now so only one direction for the axis
        assume directions are alway normalized, so no need to divide by the
        magnitude of the direction vector squared

        Args:
            id_num (int): virtual helix ID number
            point (array-like): length 3

        Returns:
            array-like: length 3
        """
        direction = self.directions[id_num]
        return point - np.dot(point, direction)*direction
    # end

    def subStepSize(self):
        """Get the substep size. Used for major grid line spacing.

        Returns:
            int: The substep size.
        """
        return self._SUB_STEP_SIZE
    # end def

    ### PUBLIC METHODS FOR QUERYING THE MODEL ###
    def partType(self):
        """Get this type of Part

        Returns:
            cnenum.PartType.NUCLEICACIDPART
        """
        return PartType.NUCLEICACIDPART
    # end def

    def isZEditable(self):
        """Return whether we move a Virtual Helix in the Z direction

        Returns:
            bool:
        """
        return self._group_properties['point_type'] == PointType.Z_ONLY
    # end def

    def getVirtualHelicesInArea(self, rect):
        """
        Args:
            rect (array-like): of :obj:`float` rectangle defined by::

                    ( x1, y1, x2, y2)

                definining the lower left and upper right corner of the
                rectangle respetively


        Returns:
            set: set of ID numbers in the Rectangle
        """
        res = self._queryVirtualHelixOriginRect(rect)
        return set(res)
    # end def

    def getVirtualHelixAtPoint(self, point, id_num=None):
        """ Fix this to get the closest result
        """
        radius = self._radius
        res = self.queryVirtualHelixOrigin(radius, point)
        # res = set(res)
        if len(res) > 0:
            if id_num is None:
                return res[0]
            else:
                for i in range(len(res)):
                    check_id_num = res[i]
                    if check_id_num != id_num:
                        return check_id_num
        return None
    # end def

    def isVirtualHelixNearPoint(self, point, id_num=None):
        """ Is a VirtualHelix near a point
        multiples of radius
        """
        radius = self._radius
        # add a margin of 0.001 to account for floating point errors
        res = self.queryVirtualHelixOrigin(2 * radius - 0.001, point)
        res = list(res)
        if len(res) > 0:
            # print(res)
            if id_num is None:
                return True
            else:
                for i in range(len(res)):
                    check_id_num = res[i]
                    if check_id_num != id_num:
                        existing_id_num = check_id_num
                        existing_pt = self.getVirtualHelixOrigin(existing_id_num)
                        print("vh{}\n{}\n{}\ndx: {}, dy: {}".format(existing_id_num,
                                                                    existing_pt,
                                                                    point,
                                                                    existing_pt[0] - point[0],
                                                                    existing_pt[1] - point[1]))
                        return True
        return False
    # end def

    def potentialCrossoverMap(self, id_num, idx=None):
        """
        Args:
            id_num (int):

        Returns:
            dictionary of tuples:

                neighbor_id_num: (fwd_hit_list, rev_hit_list)

                where each list has the form:

                    [(id_num_index, forward_neighbor_idxs, reverse_neighbor_idxs), ...]]


        """
        neighbors = literal_eval(self.vh_properties.loc[id_num, 'neighbors'])
        # alpha = self.getProperty('crossover_span_angle')

        # idx = None # FORCE this for now to prevent animation GC crashes

        # per_neighbor_hits = self._queryIdNumRangeNeighbor(id_num, neighbors,
        #                                                 alpha, index=idx)
        per_neighbor_hits = self.queryIdNumNeighbor(id_num, neighbors, index=idx)
        return per_neighbor_hits

    # end def
    def boundDimensions(self, scale_factor=1.0):
        """Returns a tuple of rectangle defining the XY limits of a part"""
        DMIN = 10  # 30
        xLL, yLL, xUR, yUR = self.getVirtualHelixOriginLimits()
        if xLL > -DMIN:
            xLL = -DMIN
        if yLL > -DMIN:
            yLL = -DMIN
        if xUR < DMIN:
            xUR = DMIN
        if yUR < DMIN:
            yUR = DMIN
        return xLL * scale_factor, yLL * scale_factor, xUR * scale_factor, yUR * scale_factor
    # end def

    def getSequences(self):
        """getSequences"""
        # s = "Start\tEnd\tColor\tMod5\tSequence\tMod3\tAbstractSequence\n"
        keys = ['Start', 'End', 'Color', 'Mod5',
                'Sequence', 'Mod3', 'AbstractSequence']
        out = {key: [] for key in keys}
        for oligo in self._oligos:
            oligo.sequenceExport(out)
        df = pd.DataFrame(out, columns=keys)
        s = df.to_csv(index=False)
        return s

    def getIdNums(self):
        """return the set of all ids used"""
        return self.reserved_ids
    # end def

    def getCircularOligos(self):
        """
        Returns oligos with no 5'/3' ends. Used by
        actionExportSequencesSlot in documentcontroller to validate before
        exporting staple sequences.
        """
        circ_olgs = []
        for o in list(self.oligos()):
            if o.isCircular():
                circ_olgs.append(o)
        return circ_olgs

    def maxBaseIdx(self, id_num):
        o_and_s = self.getOffsetAndSize(id_num)
        size = self._STEP_SIZE*2 if o_and_s is None else o_and_s[1]
        return size
    # end def

    ### PUBLIC METHODS FOR EDITING THE MODEL ###
    def verifyOligos(self):
        total_errors = 0
        total_passed = 0

        for o in list(self.oligos()):
            o_l = o.length()
            a = 0
            gen = o.strand5p().generator3pStrand()

            for s in gen:
                a += s.totalLength()
            # end for
            if o_l != a:
                total_errors += 1
                o.applyColor('#ff0000')
            else:
                total_passed += 1
        # end for
    # end def

    def remove(self, use_undostack=True):
        """This method assumes all strands are and all VirtualHelices are
        going away, so it does not maintain a valid model state while
        the command is being executed.
        Everything just gets pushed onto the undostack more or less as is.
        Except that strandSets are actually cleared then restored, but this
        is neglible performance wise.  Also, decorators/insertions are assumed
        to be parented to strands in the view so their removal Signal is
        not emitted.  This causes problems with undo and redo down the road
        but works as of now.

        TODO: figure out how to decrement NucleicAcidPart._count as appropriate
        or to change that altogether
        """
        if use_undostack:
            us = self.undoStack()
            us.beginMacro("Delete Part")
        # remove strands and oligos
        self.removeAllOligos(use_undostack)
        # remove VHs
        for id_num in list(self.getIdNums()):
            self.removeVirtualHelix(id_num, use_undostack=use_undostack)
        # end for
        # remove the part
        cmdlist = [RemoveInstanceCommand(self, inst) for inst in self._instances]
        if use_undostack:
            for e in cmdlist:
                us.push(e)
            us.endMacro()
        else:
            for e in cmdlist:
                e.redo()
    # end def

    def removeAllOligos(self, use_undostack=True):
        # clear existing oligos
        cmds = []
        for o in list(self.oligos()):
            cmds.append(RemoveOligoCommand(o))
        # end for
        util.execCommandList(self, cmds, desc="Clear oligos", use_undostack=use_undostack)
    # end def

    def splitOligoAtAbsoluteLengths(self, oligo, len_list):
        """
        Given an oligo and list of split positions, which are lengths in number
        of bases from the start of the oligo. The method will convert the idxs
        into absolute (vh,strandset,baseidx) positions and attempt to split the
        strand or remove any xover at those positions.

        Args:
            oligo (Oligo): to be split
            len_list (list): lengths from 0 at which to break

        Returns:
            result: None if succeeded, otherwise the first invalid length.
        """
        # Quick validation of len_list, need at least 2-base separation
        sorted_lens = [0] + sorted(len_list) + [oligo.length()]
        for i in range(len(sorted_lens)-1):
            j, k = sorted_lens[i], sorted_lens[i+1]
            if (k-j) < 2:
                return k

        # Convert lengths to absolute positions
        abs_positions = []
        for olg_len in len_list:
            id_num, ss_type, idx = oligo.getAbsolutePositionAtLength(olg_len)
            abs_positions.append((id_num, ss_type, idx))
            ss = self.getStrandSets(id_num)[ss_type]
            strand = ss.getStrand(idx)
            if strand.hasXoverAt(idx):
                # print("Will remove xover at len={0}, <VH{1}.{2}>[{3}]".format(olg_len, id_num, ss_type, idx))
                pass
            elif ss.strandCanBeSplit(strand, idx):
                # print("Will split strand at len={0}, <VH{1}.{2}>[{3}]".format(olg_len, strand.idNum(), strand.strandType(), idx))
                pass
            else:
                print("Couldn't split strand at <VH{0}.{1}>[{2}]".format(id_num, ss_type, idx))
                return (id_num, ss_type, idx)

        # Now break for real
        for id_num, ss_type, idx in abs_positions:
            ss = self.getStrandSets(id_num)[ss_type]
            strand = ss.getStrand(idx)
            if strand.hasXoverAt(idx):
                if idx == strand.idx3Prime():
                    strand5p = strand
                    strand3p = strand5p.connection3p()
                else:
                    strand3p = strand
                    strand5p = strand.connection5p()
                self.removeXover(strand5p, strand3p)
            elif ss.strandCanBeSplit(strand, idx):
                ss.splitStrand(strand, idx)
            else:
                print("Should never get here: <VH{0}.{1}>[{2}]".format(id_num, ss_type, idx))
                return (id_num, ss_type, idx)
    # end def

    def _addOligoToSet(self, oligo, emit_signals=False):
        """This is an exceptional private method not part of the API as this
        is to be called only by an Oligo.

        Args:
            oligo (Oligo): Oligo to add to the Part
        """
        self._oligos.add(oligo)
        if emit_signals:
            self.partOligoAddedSignal.emit(self, oligo)
    # end def

    def _removeOligoFromSet(self, oligo, emit_signals=False):
        """ Not a designated method
        (there exist methods that also directly
        remove parts from self._oligos)
        """
        try:
            self._oligos.remove(oligo)
            if emit_signals:
                oligo.oligoRemovedSignal.emit(self, oligo)
        except KeyError:
            print(util.trace(5))
            print("error removing oligo", oligo)
    # end def

    def createVirtualHelix(self, x, y, z=0.0, length=42, id_num=None,
                           properties=None, safe=True, use_undostack=True,
                           parity=None):
        """Create new VirtualHelix by calling CreateVirtualHelixCommand.

        Args:
            x (float): x coordinate
            y (float): y coordinate
            z (float): z coordinate
            length (int): Size of VirtualHelix.
            id_num (int): The id number that this VirtualHelix should correspond to
            properties (tuple): Tuple of two lists: `keys` and `values`, which
                contain full set of properties for the VirualHelix.
            safe (bool): Update neighbors otherwise,
                neighbors need to be explicitly updated
            use_undostack (bool): Set to False to disable undo stack for bulk
                operations such as file import.
        """
        valid_pts = np.where(self._origin_pts != np.inf)
        x9, y9 = np.around([x, y], decimals=9)  # round to match decimals
        vps = np.around(self._origin_pts[valid_pts], decimals=9)
        if [x9, y9] in vps.reshape((len(vps) // 2, 2)).tolist():
            print("vh already present at coords ({}, {})".format(x9, y9))
            print(util.trace(5))
            return
        max_len = self.getProperty('max_vhelix_length')
        if length < max_len:
            length = max_len
        c = CreateVirtualHelixCommand(self, x, y, z, length,
                                      id_num=id_num,
                                      properties=properties,
                                      safe=safe,
                                      parity=parity)
        util.doCmd(self, c, use_undostack=use_undostack)
    # end def

    def batchCreateVirtualHelices(self, x_list, y_list, z_list=None, length=None, id_num=None, properties=None,
                                  safe=None, use_undo_stack=True, parity=None):
        """Create multiple helices at once.

        This method requires that x_list and y_list be specified.  Otherwise,
        other arguments are optional.  When other arguments are specified (with
        the exception of use_undo_stack, which is always a bool), they must be
        lists that have lengths equal to that of x_list and y_list (which must
        also be lists with equal lengths).

        For each element in the specified lists, a CreateVirtualHelixCommand is
        created and queued in a list.  execCommandList is then called to batch
        the creation of virtual helices in an undo stack macro.  This results in
        one undo/redo operation for all the virtual helices created in this
        batch

        Args:
            x_list (list):  A list of length N corresponding to the x
                coordinates of the N Virtual Helices to be made
            y_list (list):  A list of length N corresponding to the y
                coordinates of the N Virtual Helices to be made
            z_list (list):  A list of length N corresponding to the z
                coordinates of the N Virtual Helices to be made
            length (list):  A list of length N corresponding to the length of
                each of the N Virtual Helices to be made
            id_num (list):  a list of length N corresponding to the id numbers
                being requested
            properties (list):  a list of length N tuples; both tuples should be
                lists corresponding to keys and values
            safe (list):  a list of length N corresponding to whether or not
                neighbors should be updated
            use_undo_stack (bool):  whether or not the undo stack should be used
                for this operation
            parity (list):  a list of length N corresponding to the parity of
                each Virtual Helix being created

        Returns:
            a list of id_numbers that were created during this batch operation
        """
        assert isinstance(x_list, (list, tuple))
        assert isinstance(y_list, (list, tuple))
        assert len(x_list) == len(y_list)
        assert z_list is None or isinstance(z_list, (list, tuple))
        assert z_list is None or len(z_list) == len(x_list)
        assert length is None or isinstance(length, (list, tuple))
        assert length is None or len(length) == len(x_list)
        assert id_num is None or isinstance(id_num, (list, tuple))
        assert id_num is None or len(id_num) == len(x_list)
        assert properties is None or isinstance(properties, (list, tuple))
        assert properties is None or len(properties) == len(x_list)
        assert safe is None or isinstance(safe, (list, tuple))
        assert safe is None or len(safe) == len(x_list)
        assert isinstance(use_undo_stack, bool)
        assert parity is None or isinstance(parity, (list, tuple))
        assert parity is None or len(parity) == len(x_list)

        commands = []
        id_numbers = []

        for i, x in enumerate(x_list):
            y = y_list[i]
            z = z_list[i] if z_list else 0.0
            _length = length[i] if length else self._STEP_SIZE*2
            _id_num = id_num[i] if id_num else None
            _properties = properties[i] if properties else None
            _safe = safe[i] if safe else True
            _parity = parity[i] if parity else None

            # Reserve the _id_num to prevent id_number collisions between VHs created in this loop
            if _id_num is None:
                _id_num = self._getNewIdNum(parity=_parity)
                self._reserveIdNum(requested_id_num=_id_num)

            command = CreateVirtualHelixCommand(self, x=x, y=y, z=z,
                                                length=_length,
                                                id_num=_id_num,
                                                properties=_properties,
                                                safe=_safe,
                                                parity=_parity)
            commands.append(command)
            id_numbers.append(_id_num)

        util.execCommandList(self, commands=commands, desc='SPA', use_undostack=use_undo_stack)
        return id_numbers
    # end def

    def removeVirtualHelix(self, id_num, use_undostack=True):
        """Removes a VirtualHelix from the model. Accepts a reference to the
        VirtualHelix, or a (row,col) lattice coordinate to perform a lookup.
        """
        if use_undostack:
            self.undoStack().beginMacro("Delete VirtualHelix")
        fwd_ss, rev_ss = self.getStrandSets(id_num)
        fwd_ss.removeAllStrands(use_undostack)
        rev_ss.removeAllStrands(use_undostack)
        c = RemoveVirtualHelixCommand(self, id_num)
        if use_undostack:
            self.undoStack().push(c)
            self.undoStack().endMacro()
        else:
            c.redo()
    # end def

    def createXover(self, strand5p, idx5p, strand3p, idx3p, update_oligo=True,
                    allow_reordering=False, use_undostack=True):
        """Xovers are ALWAYS installed FROM the 3' end of the 5' most
        strand (strand5p) TO the 5' end of the 3' most strand (strand3p)

        Args:
            strand5p (Strand):
            idx5p (int): index of the 3 prime end of the xover in strand5p
            strand3p (Strand):
            idx3p (int): index of the 5 prime end of the xover in strand3p
        """
        # test for reordering malformed input
        if (allow_reordering is True and strand5p.idx5Prime() == idx5p and
                strand3p.idx3Prime() == idx3p):
            strand5p, strand3p = strand3p, strand5p
            idx5p, idx3p = idx3p, idx5p

        if not strand3p.canInstallXoverAt(idx3p, strand5p, idx5p):
            print("$$createXover: no xover can be installed here")
            print("strand 5p", strand5p)
            print("\tidx: %d\tidx5p: %d\tidx3p: %d" %
                  (idx5p, strand5p.idx5Prime(), strand5p.idx3Prime())
                  )
            print("strand 3p", strand3p)
            print("\tidx: %d\tidx5p: %d\tidx3p: %d" %
                  (idx3p, strand3p.idx5Prime(), strand3p.idx3Prime())
                  )
            # raise ValueError("Part.createXover:")
            return

        ss5p = strand5p.strandSet()
        ss3p = strand3p.strandSet()

        if use_undostack:
            self.undoStack().beginMacro("Create Xover")

        if strand5p == strand3p:
            """
            This is a complicated case basically we need a truth table.
            1 strand becomes 1, 2 or 3 strands depending on where the xover is
            to.  1 and 2 strands happen when the xover is to 1 or more existing
            endpoints.  Since SplitCommand depends on a StrandSet index, we need
            to adjust this strandset index depending which direction the
            crossover is going in.

            Below describes the 3 strand process
            1) Lookup the strands strandset index (ss_idx)
            2) Split attempted on the 3 prime strand, AKA 5prime endpoint of
            one of the new strands.  We have now created 2 strands, and the
            ss_idx is either the same as the first lookup, or one more than it
            depending on which way the the strand is drawn (isForward).  If a
            split occured the 5prime strand is definitely part of the 3prime
            strand created in this step
            3) Split is attempted on the resulting 2 strands.  There is now 3
            strands, and the final 3 prime strand may be one of the two new
            strands created in this step. Check it.
            4) Create the Xover
            """
            c = None
            # lookup the initial strandset index
            if strand3p.idx5Prime() == idx3p:  # yes, idx already matches
                temp5 = xo_strand3 = strand3p
            else:
                offset3p = -1 if ss3p.isForward() else 1
                if ss3p.strandCanBeSplit(strand3p, idx3p + offset3p):
                    c = SplitCommand(strand3p, idx3p + offset3p)
                    # cmds.append(c)
                    xo_strand3 = c.strand_high if ss3p.isForward() else c.strand_low
                    # adjust the target 5prime strand, always necessary if a split happens here
                    if idx5p > idx3p and ss3p.isForward():
                        temp5 = xo_strand3
                    elif idx5p < idx3p and not ss3p.isForward():
                        temp5 = xo_strand3
                    else:
                        temp5 = c.strand_low if ss3p.isForward() else c.strand_high
                    if use_undostack:
                        self.undoStack().push(c)
                    else:
                        c.redo()
                else:
                    if use_undostack:
                        self.undoStack().endMacro()
                        # unclear the applied sequence
                        if self.undoStack().canUndo() and ss5p.isScaffold():
                            self.undoStack().undo()
                    return
                # end if
            if xo_strand3.idx3Prime() == idx5p:
                xo_strand5 = temp5
            else:
                idx5p = idx3p
                """
                if the strand was split for the strand3p, then we need to
                adjust the strandset index
                """
                if c:
                    # the insertion index into the set is increases
                    if ss3p.isForward():
                        idx5p = idx3p + 1 if idx5p > idx3p else idx3p
                    else:
                        idx5p = idx3p + 1 if idx5p > idx3p else idx3p
                if ss5p.strandCanBeSplit(temp5, idx5p):
                    d = SplitCommand(temp5, idx5p)
                    # cmds.append(d)
                    xo_strand5 = d.strand_low if ss5p.isForward() else d.strand_high
                    if use_undostack:
                        self.undoStack().push(d)
                    else:
                        d.redo()
                    # adjust the target 3prime strand, IF necessary
                    if idx5p > idx3p and ss3p.isForward():
                        xo_strand3 = xo_strand5
                    elif idx5p < idx3p and not ss3p.isForward():
                        xo_strand3 = xo_strand5
                else:
                    if use_undostack:
                        self.undoStack().endMacro()
                        # unclear the applied sequence
                        if self.undoStack().canUndo() and ss5p.isScaffold():
                            self.undoStack().undo()
                    return
        # end if
        else:  # Do the following if it is in fact a different strand
            # is the 5' end ready for xover installation?
            if strand3p.idx5Prime() == idx3p:  # yes, idx already matches
                xo_strand3 = strand3p
            else:  # no, let's try to split
                offset3p = -1 if ss3p.isForward() else 1
                if ss3p.strandCanBeSplit(strand3p, idx3p + offset3p):
                    if ss3p.getStrandIndex(strand3p)[0]:
                        c = SplitCommand(strand3p, idx3p + offset3p)
                        # cmds.append(c)
                        xo_strand3 = c.strand_high if ss3p.isForward() else c.strand_low
                        if use_undostack:
                            self.undoStack().push(c)
                        else:
                            c.redo()
                else:  # can't split... abort
                    if use_undostack:
                        self.undoStack().endMacro()
                        # unclear the applied sequence
                        if self.undoStack().canUndo() and ss5p.isScaffold():
                            self.undoStack().undo()
                    raise ValueError("createXover: invalid call can't split abort 2")
                    return

            # is the 3' end ready for xover installation?
            if strand5p.idx3Prime() == idx5p:  # yes, idx already matches
                xo_strand5 = strand5p
            else:
                if ss5p.strandCanBeSplit(strand5p, idx5p):
                    if ss5p.getStrandIndex(strand5p)[0]:
                        d = SplitCommand(strand5p, idx5p)
                        # cmds.append(d)
                        xo_strand5 = d.strand_low if ss5p.isForward() else d.strand_high
                        if use_undostack:
                            self.undoStack().push(d)
                        else:
                            d.redo()
                else:  # can't split... abort
                    if use_undostack:
                        self.undoStack().endMacro()
                        # unclear the applied sequence
                        if self.undoStack().canUndo() and ss5p.isScaffold():
                            self.undoStack().undo()
                    raise ValueError("createXover: invalid call can't split abort 2")
                    return
        # end else
        e = CreateXoverCommand(self, xo_strand5, idx5p,
                               xo_strand3, idx3p, update_oligo=update_oligo)
        if use_undostack:
            self.undoStack().push(e)
            self.undoStack().endMacro()
        else:
            e.redo()
    # end def

    def removeXover(self, strand5p, strand3p, use_undostack=True):
        if strand5p.connection3p() == strand3p:
            c = RemoveXoverCommand(self, strand5p, strand3p)
            util.doCmd(self, c, use_undostack=use_undostack)
    # end def

    def xoverSnapTo(self, strand, idx, delta):
        """
        Returns the nearest xover position to allow snap-to behavior in
        resizing strands via dragging selected xovers.
        """
        # strand_type = strand.strandType()
        # if delta > 0:
        #     min_idx, max_idx = idx - delta, idx + delta
        # else:
        #     min_idx, max_idx = idx + delta, idx - delta

        # # determine neighbor strand and bind the appropriate prexover method
        # lo, hi = strand.idxs()
        # if idx == lo:
        #     connected_strand = strand.connectionLow()
        #     preXovers = self.getPreXoversHigh
        # else:
        #     connected_strand = strand.connectionHigh()
        #     preXovers = self.getPreXoversLow
        # connected_vh = connected_strand.idNum()

        # # determine neighbor position, if any
        # neighbors = self.getVirtualHelixNeighbors(strand.idNum())
        # if connected_vh in neighbors:
        #     neighbor_idx = neighbors.index(connected_vh)
        #     try:
        #         new_idx = util.nearest(idx + delta,
        #                             preXovers(strand_type,
        #                                         neighbor_idx,
        #                                         min_idx=min_idx,
        #                                         max_idx=max_idx)
        #                             )
        #         return new_idx
        #     except ValueError:
        #         return None  # nearest not found in the expanded list
        # else:  # no neighbor (forced xover?)... don't snap, just return
        return idx + delta
    # end def

    def newPart(self):
        return Part(self._document)
    # end def

    def setAllVirtualHelixSizes(self, new_size, use_undostack=True, zoom_to_fit=False):
        if use_undostack:
            self.undoStack().beginMacro("Resize all VHs")
        for id_num in self._virtual_helices_set:
            _, size = self.getOffsetAndSize(id_num)
            if size != new_size:
                self.setVirtualHelixSize(id_num, new_size, use_undostack, zoom_to_fit)
        if use_undostack:
            self.undoStack().endMacro()
    # end def

    def setVirtualHelixSize(self, id_num, new_size, use_undostack=True, zoom_to_fit=False):
        old_size = self.vh_properties.loc[id_num, 'length']
        delta = new_size - old_size
        if delta > 0:
            c = ResizeVirtualHelixCommand(self, id_num, True, delta, zoom_to_fit)
            util.doCmd(self, c, use_undostack=use_undostack)
        else:
            c = ResizeVirtualHelixCommand(self, id_num, True, delta, zoom_to_fit)
            util.doCmd(self, c, use_undostack=use_undostack)
            # err = "shrinking VirtualHelices not supported yet: %d --> %d" % (old_size, new_size)
            # raise NotImplementedError(err)
    # end def

    def translateVirtualHelices(self, vh_set, dx, dy, dz, finalize,
                                use_undostack=False):
        if use_undostack:
            c = TranslateVirtualHelicesCommand(self, vh_set, dx, dy, dz)
            if finalize:
                util.finalizeCommands(self, [c], desc="Translate VHs")
                # only emit this on finalize due to cost.
            else:
                util.doCmd(self, c, use_undostack=True)
        else:
            self._translateVirtualHelices(vh_set, dx, dy, dz, False)
    # end def

    def _translateVirtualHelices(self, vh_set, dx, dy, dz, do_deselect):
        """
        do_deselect tells a view to clear selections that might have
        undesirable Object parenting to make sure the translations are set
        correctly.  set to True when "undo-ing"
        """
        threshold = 2.1*self._radius
        # 1. get old neighbor list
        old_neighbors = set()
        for id_num in vh_set:
            neighbors = self._getVirtualHelixOriginNeighbors(id_num, threshold)
            old_neighbors.update(neighbors)
        # 2. move in the virtual_helix_group
        self._translateCoordinates(vh_set, (dx, dy, dz))
        # 3. update neighbor calculations
        new_neighbors = set()
        for id_num in vh_set:
            neighbors = self._getVirtualHelixOriginNeighbors(id_num, threshold)
            try:
                self.setVirtualHelixProperties(id_num, 'neighbors', str(list(neighbors)), use_undostack=False)
            except Exception:
                print("neighbors", list(neighbors))
                raise
            new_neighbors.update(neighbors)

        # now update the old and new neighbors that were not in the vh set
        left_overs = new_neighbors.union(old_neighbors).difference(vh_set)
        for id_num in left_overs:
            neighbors = self._getVirtualHelixOriginNeighbors(id_num, threshold)
            try:
                self.setVirtualHelixProperties(id_num, 'neighbors', str(list(neighbors)), use_undostack=False)
            except Exception:
                print("neighbors", list(neighbors))
                raise
        self.partVirtualHelicesTranslatedSignal.emit(self, vh_set, left_overs, do_deselect)
    # end def

    ### PRIVATE SUPPORT METHODS ###

    ### PUBLIC SUPPORT METHODS ###
    def shallowCopy(self):
        raise NotImplementedError
    # end def

    def _deepCopy(self):
        """Deep copy is used to create an entirely new copy of a Part in
        memory, rather than an instance pointer to an existing part.

        It works as follows:

        1. Create a new part (the "copy").
        2. _deepCopy the VirtualHelices from the "original" part.
        3. Map the original part's Oligos onto the copy's Oligos, using lookups
            of the hash id_num and the StrandSet from step 2.

        """
        # 1) new part
        new_part = self.newPart()
        # 2) Copy VirtualHelix Group
        new_part = self.copy(self._document, new_object=new_part)
        # 3) Copy oligos, populating the strandsets
        for oligo, val in self._oligos:
            strandGenerator = oligo.strand5p().generator3pStrand()
            new_oligo = oligo._deepCopy(new_part)
            last_strand = None
            for strand in strandGenerator:
                id_num = strand.idNum()
                new_strandset = self.getStrandSets(id_num)[strand.strandType()]
                new_strand = strand._deepCopy(new_strandset, new_oligo)
                if last_strand:
                    last_strand.setConnection3p(new_strand)
                else:
                    # set the first condition
                    new_oligo.setStrand5p(new_strand)
                new_strand.setConnection5p(last_strand)
                new_strandset.addStrand(new_strand)
                last_strand = new_strand
            # end for
            # check loop condition
            if oligo.isCircular():
                s5p = new_oligo.strand5p()
                last_strand.set3pconnection(s5p)
                s5p.set5pconnection(last_strand)
            # add to new_part
            oligo.addToPart(new_part)
        # end for
        return new_part
    # end def

    def getVirtualHelixOrder(self):
        """Returns the order of VirtualHelix items in the path view
        each element is the coord of the virtual helix
        """
        return self.getProperty('virtual_helix_order')
    # end def

    def setImportedVHelixOrder(self, ordered_id_list, check_batch=True):
        """Used on file import to store the order of the virtual helices.
        TODO: do something with check_batch or remove it
        """
        self.setProperty('virtual_helix_order', ordered_id_list)
    # end def

    def oligos(self):
        """
        Returns:
            set: a reference to the part's oligo set.
        """
        return self._oligos
    # end def

    def getOligoAt(self, id_num, strand_set, idx):
        """Convenience method. Given a id_num strand_set, idx, return
        the oligo at that location, if it exists. Otherwise return None.

        Args:
            id_num (int): virtual helix ID number
            strand_set (int): 0 for fwd, or 1 for rev :class:`StrandSet`
            idx (int): index

        Returns:
            Oligo: reference to oligo at (id_num, strand_set, idx) or None.
        """
        try:
            ss = self.getStrandSets(id_num)[strand_set]
            strand = ss.getStrand(idx)
            return strand.oligo()
        except KeyError as err:
            print('VH %d not found' % id_num, err)
            return None

    def getNewAbstractSegmentId(self, segment):
        low_idx, high_idx = segment
        seg_id = next(self._abstract_segment_id)
        offset = self._current_base_count
        segment_length = (high_idx - low_idx + 1)
        self._current_base_count = offset + segment_length
        return seg_id, offset, segment_length
    # end def

    def initializeAbstractSegmentId(self):
        self._abstract_segment_id = icount(0)
        self._current_base_count = 0
    # end def

    def setAbstractSequences(self, emit_signals=False):
        """Reset, assign, and display abstract sequence numbers."""
        # reset all sequence numbers
        print("setting abstract sequence")
        for oligo in self._oligos:
            oligo.clearAbstractSequences()

        self.initializeAbstractSegmentId()

        for oligo in self._oligos:
            oligo.applyAbstractSequences()

        # display new sequence numbers
        for oligo in self._oligos:
            oligo.displayAbstractSequences()
            if emit_signals:
                oligo.oligoSequenceAddedSignal.emit(oligo)
    # end def

    ### PUBLIC METHODS FOR QUERYING THE MODEL ###
    def activeIdNum(self):
        return self._active_id_num
    # end def

    def setActive(self, is_active):
        doc = self._document
        current_active_part = doc.activePart()
        if is_active:
            if current_active_part == self:
                # print("Part already active", current_active_part)
                return
            doc.setActivePart(self)
            if current_active_part is not None:
                # print("Part deactivating by proxy", current_active_part)
                current_active_part.setActive(False)
        # print("Part maybe activating", self, is_active)
        self.is_active = is_active
        self.partActiveChangedSignal.emit(self, is_active)
    # end def

    def activeBaseIndex(self):
        return self._active_base_index
    # end def

    def clearActiveVirtualHelix(self):
        self.active_base_info = active_base_info = ()
        self._active_id_num = id_num = -1
        self.partActiveVirtualHelixChangedSignal.emit(self, id_num)
        self.partActiveBaseInfoSignal.emit(self, active_base_info)
    # end def

    def setActiveVirtualHelix(self, id_num, is_fwd, idx=None):
        abi = (id_num, is_fwd, idx, -1)
        if self.active_base_info == abi:
            return
        else:
            self._active_id_num = id_num
            self.active_base_info = abi
        self.partActiveVirtualHelixChangedSignal.emit(self, id_num)
        self.partActiveBaseInfoSignal.emit(self, abi)
    # end def

    def setActiveBaseInfo(self, info):
        """ to_vh_num is not use as of now and may change
        Args:
            info (Tuple): id_num, is_fwd, idx, to_vh_num

        """
        # if info != self.active_base_info:
        #     # keep the info the same but let views know it's not fresh ()
        #     if info is not None:
        #         self.active_base_info = info

        # just emit every time so 2nd hover on active base works
        self.partActiveBaseInfoSignal.emit(self, info)
    # end def

    def isVirtualHelixActive(self, id_num):
        """Is the argument id_num the active virtual_helix?

        Args:
            id_num (int): ID number

        Returns:
            bool
        """
        return id_num == self._active_id_num
    # end def

    def insertions(self):
        """Return dictionary of insertions."""
        return self._insertions
    # end def

    def dumpInsertions(self):
        """ Serialize insertions

        Yields:
            tuple: (id_num, idx, length)
        """
        for id_num, id_dict in self._insertions.items():
            for idx, insertion in id_dict.items():
                yield (id_num, idx, insertion.length())
    # end def

    def isSelected(self):
        """Is this Part selected

        Returns:
            bool
        """
        return self.is_selected
    # end def

    ### PUBLIC METHODS FOR EDITING THE MODEL ###
    def setSelected(self, is_selected):
        """Set the selectiveness of the Part

        Args:
            is_selected (bool):
        """
        if is_selected != self._selected:
            self._selected = is_selected
            self.partSelectedChangedSignal.emit(self, is_selected)
    # end def

    def getModID(self, strand, idx):
        """Get the ID of a Mod

        Args:
            strand (Strand):
            idx (int):

        Returns:
            str: ID of the Mod
        """
        id_num = strand.idNum()
        strandtype = strand.strandType()
        key = "{},{},{}".format(id_num, strandtype, idx)
        mods_strand = self._mods['ext_instances']
        if key in mods_strand:
            return mods_strand[key]
    # end def

    def getStrandModSequence(self, strand, idx, mod_type):
        """Geet sequence of a Mod

        Args:
            strand (Strand):
            idx (int):
            mod_type (int): 0, 1, or 2

        Returns:
            str
        """
        mid = self.getModID(strand, idx)
        return self._document.getModSequence(mid, mod_type)

    def _getModKeyTokens(self, key):
        """ Get tokens from key
        Args:
            key (str):

        Returns:
            tuple: id_num, is_fwd, idx
        """
        keylist = key.split(',')
        id_num = int(keylist[0])
        is_fwd = int(keylist[1])    # enumeration of StrandType.FWD or StrandType.REV
        idx = int(keylist[2])
        return id_num, is_fwd, idx
    # end def

    def getModStrandIdx(self, key):
        """ Convert a key of a mod instance relative to a part
        to a strand and an index

        Args:
            key (str):

        Returns:
            tuple: Strand, int
        """
        keylist = key.split(',')
        id_num = int(keylist[0])
        is_fwd = int(keylist[1])    # enumeration of StrandType.FWD or StrandType.REV
        idx = int(keylist[2])
        strand = self.getStrand(is_fwd, id_num, idx)
        return strand, idx
    # end def

    def addModInstance(self, id_num, idx, is_rev, is_internal, mid):
        """Add an instance of a Mod given the Mod ID

        Args:
            id_num (int):
            idx (int):
            is_rev (bool):
            is_internal (bool):
            mid (str): Mod ID
        """
        key = "{},{},{}".format(id_num, is_rev, idx)
        mods_strands = self._mods['int_instances'] if is_internal else self._mods['ext_instances']
        if key in mods_strands:
            self.removeModInstance(id_num, idx, is_rev, is_internal, mid)
        self._document.addModInstance(mid, is_internal, self, key)
        self._addModInstanceKey(key, mods_strands, mid)
    # end def

    def _addModInstanceKey(self, key, mods_strands, mid):
        """
        """
        mods_strands[key] = mid  # add to strand lookup
    # end def

    def addModStrandInstance(self, strand, idx, mid, is_internal=False):
        id_num = strand.idNum()
        strandtype = strand.strandType()
        if mid is not None:
            self.addModInstance(id_num, idx, strandtype, False, mid)
    # end def

    def removeModInstance(self, id_num, idx, is_rev, is_internal, mid):
        key = "{},{},{}".format(id_num, is_rev, idx)
        mods_strands = self._mods['int_instances'] if is_internal else self._mods['ext_instances']
        self._document.removeModInstance(mid, is_internal, self, key)
        if key in mods_strands:
            del mods_strands[key]
    # end def

    def removeModStrandInstance(self, strand, idx, mid, is_internal=False):
        """
        Args:
            strand (Strand):
            idx (int):
            mid (str): Mod ID
            is_internal (bool, optional): Default is False
        """
        id_num = strand.idNum()
        strandtype = strand.strandType()
        if mid is not None:
            self.removeModInstance(id_num, idx, strandtype, is_internal, mid)
    # end def

    def dumpModInstances(self, is_internal):
        """Serialize a Mod Instance

        Args:
            is_internal (bool):

        Yields:
            tuple: (id_num, is_fwd, idx, mid)
        """
        mods = self._mods['int_instances'] if is_internal else self._mods['ext_instances']
        for key, mid in mods:
            id_num, is_fwd, idx = self._getModKeyTokens(key)
            yield (id_num, is_fwd, idx, mid)
    # end def

    def getGridType(self):
        # TODO[NF]:  Docstring
        return self._group_properties.get('grid_type')

    def setGridType(self, grid_type):
        # TODO[NF]:  Docstring
        self._group_properties.setdefault(grid_type, GridType.HONEYCOMB)
# end class


def distanceToPoint(origin, direction, point):
    """Distance of a line to a point

    See:
    http://mathworld.wolfram.com/Point-LineDistance3-Dimensional.html

    Args:
        origin (array_like): of :obj:`float`, length 3, a starting point for the line
        direction (array-like): of :obj:`float`, length 3, the direction of the line
        point (array-like): of :obj:`float`, length 3, the point of interest

    Returns:
        float: R squared distance
    """
    direction_distance = np.dot(point - origin, direction)
    # point behind the ray
    if direction_distance < 0:
        diff = origin - point
        return diff*diff

    v = (direction * direction_distance) + origin
    diff = v - point
    return diff*diff
# end def


def remapSlice(start, stop, length):
    """Remap a slice to positive indices for a given
    length

    Args:
        start (int): index
        stop (int): index
        length (int): span

    Returns
        tuple: of :obj:`int`, positive start and stop index

    Raises:
        IndexError:
    """
    new_start = length - start if start < 0 else start
    new_stop = length - stop if stop < 0 else stop

    if new_stop < new_start:
        raise IndexError("Stop {} must be greater than or equal to start {}".format(stop, start))
    return start, stop
# end def<|MERGE_RESOLUTION|>--- conflicted
+++ resolved
@@ -1355,14 +1355,6 @@
                 raise IndexError("id_num {} does not exists".format(id_num))
 
         # Ensure that the values that are set are floats as appropriate
-<<<<<<< HEAD
-        if not isinstance(keys, str):
-            # TODO[NF]:  Change this to logger
-            print('Encountered a non-string key:  %s' % keys)
-        # TODO[NF]:  If keys is somehow a list, values won't be cast properly
-        # TODO[NF]:  Add UI-side validation of inputs
-        if keys in self._FLOAT_PROPERTY_KEYS:
-=======
         keys_list = [keys] if isinstance(keys, str) else keys
         values_list = [values] if isinstance(values, str) else values
 
@@ -1374,21 +1366,16 @@
                     print('Validation failed:  attempted to set %s to %s' % (key,
                                                                              values_list[index]))
 
-        # from cadnano.util import qtdb_trace
-        # qtdb_trace()
-
         for index, key in enumerate(keys_list):
->>>>>>> c4e8a3c6
             try:
                 self.vh_properties.loc[id_num, (key)] = values_list[index]
             except KeyError:
                 pass
-#        self.vh_properties.loc[id_num, keys_list] = values_list
 
         if emit_signals:
             self.partVirtualHelixPropertyChangedSignal.emit(
                 self, id_num, self.getVirtualHelix(id_num), keys_list, values_list)
-    # end
+    # end def
 
     def locationQt(self, id_num, scale_factor=1.0):
         """ Y-axis is inverted in Qt +y === DOWN

--- conflicted
+++ resolved
@@ -1,20 +1,14 @@
 from bisect import bisect_left, insort_left
 
 from cadnano.enum import StrandType
-<<<<<<< HEAD
 import cadnano.util as util
-=======
-
-import cadnano.util as util
-
->>>>>>> 886922fd
+
 from cadnano.cnproxy import ProxyObject, ProxySignal
 
 from .createstrandcmd import CreateStrandCommand
 from .removestrandcmd import RemoveStrandCommand
 from .splitcmd import SplitCommand
 from .mergecmd import MergeCommand
-
 
 class StrandSet(ProxyObject):
     """
@@ -45,25 +39,16 @@
 
     def __repr__(self):
         if self._strand_type == 0:
-<<<<<<< HEAD
-            st_type = 'scaf'
-        else:
-            st_type = 'stap'
-        num = self._virtual_helix.number()
-        return "<%s_StrandSet(%d)>" % (st_type, num)
-=======
             st = 'scaf'
         else:
             st = 'stap'
         num = self._virtual_helix.number()
         return "<%s_StrandSet(%d)>" % (st, num)
->>>>>>> 886922fd
     # end def
 
     ### SIGNALS ###
-    #pyqtSignal(QObject, QObject)  # strandset, strand
     strandsetStrandAddedSignal = ProxySignal(ProxyObject, ProxyObject,
-                                             name='strandsetStrandAddedSignal')
+                                    name='strandsetStrandAddedSignal')#pyqtSignal(QObject, QObject)  # strandset, strand
 
     ### SLOTS ###
 
@@ -230,21 +215,12 @@
     # end def
 
     def indexOfRightmostNonemptyBase(self):
-<<<<<<< HEAD
         """Returns the high base_idx of the last strand, or 0."""
         sh = self.strand_heap
         if len(sh) > 0:
             return sh[-1].highIdx()
         else:
             return 0
-=======
-            """Returns the high base_idx of the last strand, or 0."""
-            sh = self.strand_heap
-            if len(sh) > 0:
-                return sh[-1].highIdx()
-            else:
-                return 0
->>>>>>> 886922fd
     # end def
 
     def partMaxBaseIdx(self):
@@ -336,7 +312,7 @@
         """
         low_and_high_strands = self.strandsCanBeMerged(priority_strand, other_strand)
         if low_and_high_strands:
-            strand_low, strand_high = low_and_high_strands  # pylint: disable=W0633
+            strand_low, strand_high = low_and_high_strands
             if self.isStrandInSet(strand_low):
                 c = MergeCommand(strand_low, strand_high, priority_strand)
                 util.execCommandList(self, [c], desc="Merge", use_undostack=use_undostack)

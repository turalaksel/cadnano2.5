--- conflicted
+++ resolved
@@ -1,26 +1,19 @@
-<<<<<<< HEAD
 import array
 from bisect import bisect_left, insort_left
 from itertools import repeat
 from operator import itemgetter
 izip = zip
 
+import cadnano.util as util
+
 from cadnano import preferences as prefs
-from cadnano import util
+from cadnano.enum import StrandType
 from cadnano.enum import StrandType
 from cadnano.cnproxy import UndoStack, UndoCommand
 from cadnano.cnproxy import ProxyObject, ProxySignal
 from cadnano.oligo import Oligo
 from cadnano.strand import Strand
-=======
-from bisect import bisect_left, insort_left
-
-from cadnano.enum import StrandType
-import cadnano.util as util
-
-from cadnano.cnproxy import ProxyObject, ProxySignal
-
->>>>>>> bc399500
+
 from .createstrandcmd import CreateStrandCommand
 from .removestrandcmd import RemoveStrandCommand
 from .splitcmd import SplitCommand
